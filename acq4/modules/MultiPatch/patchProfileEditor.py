--- conflicted
+++ resolved
@@ -91,11 +91,7 @@
                 param_config['default'] = defaults[param_config['name']]
             param_config['pinValueToDefault'] = True
             param = pg.parametertree.Parameter.create(**param_config)
-<<<<<<< HEAD
-            if param.name() in config:
-=======
             if config.get(param.name()) is not None:
->>>>>>> 6178b9cb
                 param.setValue(config[param.name()])
             self.addChild(param)
 
