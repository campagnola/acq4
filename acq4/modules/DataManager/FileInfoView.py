--- conflicted
+++ resolved
@@ -19,12 +19,7 @@
         Qt.QObject.__init__(self)
         
     def eventFilter(self, obj, event):
-<<<<<<< HEAD
         if event.type() == Qt.QEvent.FocusOut:
-            #self.emit(Qt.SIGNAL("lostFocus"), obj)
-=======
-        if event.type() == QtCore.QEvent.FocusOut:
->>>>>>> 523355ab
             self.sigLostFocus.emit(obj)
         return False
 
@@ -39,10 +34,6 @@
         self.widgets = {}
         self.ui.fileInfoLayout = self.ui.formLayout_2
         self.focusEventCatcher = FocusEventCatcher()
-<<<<<<< HEAD
-        #Qt.QObject.connect(self.focusEventCatcher, Qt.SIGNAL('lostFocus'), self.focusLost)
-=======
->>>>>>> 523355ab
         self.focusEventCatcher.sigLostFocus.connect(self.focusLost)
         
     def setCurrentFile(self, file):
@@ -55,60 +46,16 @@
             self.current = None
             return
         
-<<<<<<< HEAD
-        #if self.current is not None:
-            #Qt.QObject.disconnect(self.current, Qt.SIGNAL('changed'), self.currentDirChanged)
-        
-        self.current = file
-        self.clear()
-        #Qt.QObject.connect(self.current, Qt.SIGNAL('changed'), self.currentDirChanged)
-        
-        ## Decide on the list of fields to display
-        info = file.info()
-        infoKeys = list(info.keys())
-        #fields = OrderedDict()
-=======
         self.current = file
         self.clear()
         
         ## Decide on the list of fields to display
         info = file.info()
-        infoKeys = info.keys()
->>>>>>> 523355ab
+        infoKeys = list(info.keys())
         fields = self.manager.suggestedDirFields(file)
         
         ## Generate fields, populate if data exists
         #print "Add %d rows.." % len(fields)
-<<<<<<< HEAD
-        for f in fields:
-            if f in infoKeys:
-                infoKeys.remove(f)
-                
-            if type(fields[f]) is tuple:
-                ft = fields[f][0]
-            else:
-                ft = fields[f]
-                
-            if ft == 'text':
-                w = Qt.QTextEdit()
-                w.setTabChangesFocus(True)
-                if f in info:
-                    w.setText(info[f])
-            elif ft == 'string':
-                w = Qt.QLineEdit()
-                if f in info:
-                    w.setText(info[f])
-            elif ft == 'list':
-                w = Qt.QComboBox()
-                w.addItems([''] + fields[f][1])
-                w.setEditable(True)
-                if f in info:
-                    w.lineEdit().setText(info[f])
-            elif ft == 'bool':
-                w = Qt.QCheckBox()
-                if f in info:
-                    w.setChecked(info[f])
-=======
 
         # each field has a number of options that can be set by providing
         # either a dict or a tuple (where the order of arguments determine their meaning).
@@ -138,25 +85,24 @@
             # now use args to create a widget for this field                
             value = info.get(fieldName, fieldOpts.get('default', None))
             if fieldTyp == 'text':
-                w = QtGui.QTextEdit()
+                w = Qt.QTextEdit()
                 w.setTabChangesFocus(True)
                 if value is not None:
                     w.setText(value)
             elif fieldTyp == 'string':
-                w = QtGui.QLineEdit()
+                w = Qt.QLineEdit()
                 if value is not None:
                     w.setText(value)
             elif fieldTyp == 'list':
-                w = QtGui.QComboBox()
+                w = Qt.QComboBox()
                 w.addItems([''] + fieldOpts['values'])
                 w.setEditable(True)
                 if value is not None:
                     w.lineEdit().setText(value)
             elif fieldTyp == 'bool':
-                w = QtGui.QCheckBox()
+                w = Qt.QCheckBox()
                 if value is not None:
                     w.setChecked(value)
->>>>>>> 523355ab
             else:
                 raise Exception("Don't understand info type '%s' (parameter %s)" % (fieldTyp, fieldName))
             self.addRow(fieldName, w)
