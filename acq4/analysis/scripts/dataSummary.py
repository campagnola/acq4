__author__ = 'pbmanis'
"""
dataSummary: This script reads all of the data files in a given directory, and prints out top level information
including notes, protocols run (and whether or not they are complete), and image files associated with a cell.
Currently, this routine makes assumptions about the layout as a hierarchical structure [days, slices, cells, protocols]
and does not print out information if there are no successful protocols run.
June, 2014, Paul B. Manis.

"""
from collections import OrderedDict
import sys
from acq4.util.metaarray import MetaArray
from acq4.analysis.dataModels import PatchEPhys
from acq4.util import DataManager
import numpy as np
import os
import re
import os.path
import textwrap
import gc




class DataSummary():
    def __init__(self, basedir=None, daylistfile=None):
        print 'basedir: ', basedir
        self.monitor = False
        self.analysis_summary = {}
        self.dataModel = PatchEPhys
        self.basedir = basedir
        self.tw = {}  # for notes
        self.tw['day'] = textwrap.TextWrapper(initial_indent="Notes: ", subsequent_indent=" "*4)
        self.tw['slice'] = textwrap.TextWrapper(initial_indent="Notes: ", subsequent_indent=" "*4)
        self.tw['cell'] = textwrap.TextWrapper(initial_indent="Notes: ", subsequent_indent=" "*4)
<<<<<<< HEAD
        self.img_re = re.compile('^[Ii]mage_(\d{3,3}).tif')  # make case insensitive - for some reason in Xuying's data
        self.s2p_re = re.compile('^2pStack_(\d{3,3}).ma')
        self.i2p_re = re.compile('^2pImage_(\d{3,3}).ma')
        self.monitor = False
=======
        self.twd = {}  # for description
        self.twd['day'] = textwrap.TextWrapper(initial_indent="Description: ", subsequent_indent=" "*4)
        self.twd['slice'] = textwrap.TextWrapper(initial_indent="Description: ", subsequent_indent=" "*4)
        self.twd['cell'] = textwrap.TextWrapper(initial_indent="Description: ", subsequent_indent=" "*4)
        
        self.img_re = re.compile('^[Ii]mage_(\d{3,3}).tif')  # make case insensitive - for some reason in Xuying's data
        self.s2p_re = re.compile('^2pStack_(\d{3,3}).ma')
        self.i2p_re = re.compile('^2pImage_(\d{3,3}).ma')

>>>>>>> 38536085
        self.reportIncompleteProtocols = False  # do include incomplete protocol runs in print
        allfiles = os.listdir(basedir)
        # look for names that match the acq4 "day" template:
        # example: 2013.03.28_000
        daytype = re.compile("(\d{4,4}).(\d{2,2}).(\d{2,2})_(\d{3,3})")
#        daytype = re.compile("(2011).(06).(08)_(\d{3,3})")  # specify a day
        #2011.10.17_000
        # operate in two modes:
        # second, between two dates
<<<<<<< HEAD
        if daylistfile is None:
            minday = (2012, 12, 4)
            minday = minday[0]*1e4+minday[1]*1e2+minday[2]
            maxday = (2012, 12, 31)
=======
        daylist = None
        if daylistfile is None:
            minday = (2012, 2, 15)
            minday = minday[0]*1e4+minday[1]*1e2+minday[2]
            maxday = (2012, 2, 17)
>>>>>>> 38536085
            maxday = maxday[0]*1e4+maxday[1]*1e2+maxday[2]
        else:
            daylist = []
            with open(daylistfile, 'r') as f:
                for line in f:
                    if line[0] != '#':
                        daylist.append(line[0:10])
            f.close()

        days = []
        for thisfile in allfiles:
            m = daytype.match(thisfile)
            if m == '.DS_Store':
                continue
            if m is None:
               # print 'Top level file %s is incorrectly placed ' % thisfile
                continue  # no match
            if len(m.groups()) >= 3:  # perfect match
                # print m.groups()
                idl = [int(d) for d in m.groups()]
                id = idl[0]*1e4+idl[1]*1e2+idl[2]
                # print 'id: ', id
                # print 'minday: ', minday
                if daylist is None:
                    if id >= minday and id <= maxday:
<<<<<<< HEAD
                        days.append(thisfile[0:10])
=======
                        days.append(thisfile)  # was [0:10]
>>>>>>> 38536085
                else:
                    #print 'using daylist, thisfile: ', thisfile[0:10]
                    #print 'daylist: ', daylist
                    if thisfile[0:10] in daylist:
                        days.append(thisfile)
        print 'Days reported: ', days
        for day in days:
            if self.monitor:
                print 'processing day: %s' % day
            self.daystring = '%s\t' % (day)
            dh = DataManager.getDirHandle(os.path.join(self.basedir, day), create=False)
            dx = self.dataModel.getDayInfo(dh)
<<<<<<< HEAD
=======
            if dx is not None and 'description' in dx.keys() and len(dx['description']) > 0:
                l = self.twd['day'].wrap(dx['description'])
                for i in l:
                    self.daystring += i
            else:
                self.daystring += ' [no description]'
            self.daystring += '\t'
>>>>>>> 38536085
            if dx is not None and 'notes' in dx.keys() and len(dx['notes']) > 0:
                l = self.tw['day'].wrap(dx['notes'])
                for i in l:
                    self.daystring += i
            else:
                self.daystring += ' [no notes]'
            self.daystring += '\t'
            self.doSlices(os.path.join(self.basedir, day))
            os.closerange(8, 65536)  # close all files in each iteration
            gc.collect()

    def doSlices(self, day):
        """
        process all of the slices for a given day
        :param day:
        :return nothing:
        """

        allfiles = os.listdir(day)
        slicetype = re.compile("(slice\_)(\d{3,3})")
        slices = []
        for thisfile in allfiles:
            m = slicetype.match(thisfile)
            if m is None:
                continue
            if len(m.groups()) == 2:
                slices.append(thisfile)
        for slice in slices:
            self.slicestring = '%s\t' % (slice)
            dh = DataManager.getDirHandle(os.path.join(day, slice), create=False)
            sl = self.dataModel.getSliceInfo(dh)
<<<<<<< HEAD
=======

            if sl is not None and 'description' in sl.keys() and len(sl['description']) > 0:
                l = self.twd['slice'].wrap(sl['description'])
                for i in l:
                    self.slicestring += i
            else:
                self.slicestring += ' No slice description'
            self.slicestring += '\t'

>>>>>>> 38536085
            if sl is not None and 'notes' in sl.keys() and len(sl['notes']) > 0:
                l = self.tw['slice'].wrap(sl['notes'])
                for i in l:
                    self.slicestring += i
            else:
                self.slicestring += ' No slice notes'
            self.slicestring += '\t'
            self.doCells(os.path.join(day, slice))
            DataManager.cleanup()
            del dh
            gc.collect()

    def doCells(self, slice):
        """
        process all of the cells from a slice
        :param slice:
        :return nothing:
        """
        allfiles = os.listdir(slice)
        celltype = re.compile("(cell_)(\d{3,3})")
        cells = []
        for thisfile in allfiles:
            m = celltype.match(thisfile)
            if m is None:
                continue
            if len(m.groups()) == 2:
                cells.append(thisfile)
        for cell in cells:
            self.cellstring = '%s\t' % (cell)
            dh = DataManager.getDirHandle(os.path.join(slice, cell), create=False)
            cl = self.dataModel.getCellInfo(dh)
            if cl is not None and 'notes' in cl.keys() and len(cl['notes']) > 0:
                l = self.tw['cell'].wrap(cl['notes'])
                for i in l:
                    self.cellstring += i
            else:
                self.cellstring += ' No cell notes'
            self.cellstring += '\t'

            if cl is not None and 'description' in cl.keys() and len(cl['description']) > 0:
                l = self.twd['cell'].wrap(cl['description'])
                for i in l:
                    self.cellstring += i
            else:
                self.cellstring += ' No cell description'

            self.cellstring += '\t'
            self.doProtocols(os.path.join(slice, cell))
            DataManager.cleanup() # clean up after each cell
            del dh
            gc.collect()

#        if len(cells) == 0:
#            print '      No cells in this slice'

    def doProtocols(self, cell):
        """
        process all of the protocols for a given cell
        :param cell:
        :return nothing:
        """
        allfiles = os.listdir(cell)
        #celltype = re.compile("(Cell_)(\d{3,3})")
        protocols = []
        nonprotocols = []
        anyprotocols = False
        images = []  # tiff
        stacks2p = []
        images2p = []

        for thisfile in allfiles:
            if os.path.isdir(os.path.join(cell, thisfile)):
                protocols.append(thisfile)
            else:
                nonprotocols.append(thisfile)

        self.protocolstring = ''
        self.summarystring = 'NaN\t'*6

        for np, protocol in enumerate(protocols):
            dh = DataManager.getDirHandle(os.path.join(cell, protocol), create=False)
            if np == 0:
                self.cell_summary(dh)
            if self.monitor:
                print 'Investigating Protocol: %s', dh.name()
            dirs = dh.subDirs()
            protocolok = True  # assume that protocol is ok
            modes = []
            nexpected = len(dirs)  # acq4 writes dirs before, so this is the expected fill
            ncomplete = 0  # count number actually done
            clampDevices = self.dataModel.getClampDeviceNames(dh)
            # must handle multiple data formats, even in one experiment...
            if clampDevices is not None:
                data_mode = dh.info()['devices'][clampDevices[0]]['mode']  # get mode from top of protocol information
            else:  # try to set a data mode indirectly
                if 'devices' not in dh.info().keys():
                    protocolok = False  # can't parse protocol device...
                    continue
                devices = dh.info()['devices'].keys()  # try to get clamp devices from another location
                #print dir(self.dataModel)
                for kc in self.dataModel.knownClampNames():
                    if kc in devices:
                        clampDevices = [kc]
                try:
                    data_mode = dh.info()['devices'][clampDevices[0]]['mode']
                except:
                    data_mode = 'Unknown'
                    # protocolok = False
                    # print '<<cannot read protocol data mode>>'
            if data_mode not in modes:
                modes.append(data_mode)
            for i, directory_name in enumerate(dirs):  # dirs has the names of the runs within the protocol
                data_dir_handle = dh[directory_name]  # get the directory within the protocol
                try:
                    data_file_handle = self.dataModel.getClampFile(data_dir_handle)  # get pointer to clamp data
                except:
                    data_file_handle = None
                if data_file_handle is not None:  # no clamp file found - skip
                    ncomplete += 1
                    # Check if there is no clamp file for this iteration of the protocol
                    # Usually this indicates that the protocol was stopped early.
                    # data_file = data_file_handle.read()
                    try:
                        self.holding = self.dataModel.getClampHoldingLevel(data_file_handle)
                    except:
                        self.holding = 0.
                    try:
                        self.amp_settings = self.dataModel.getWCCompSettings(data_file_handle)
                    except:
                        self.amp_settings = None
                        #raise ValueError('complete = %d when failed' % ncomplete)
                #else:
                #    break  # do not keep looking if the file is not found
                DataManager.cleanup()  # close all opened files
                # del dh
                gc.collect()  # and force garbage collection of freed objects inside the loop
            if modes == []:
                modes = ['Unknown mode']
            if protocolok and ncomplete == nexpected:  # accumulate protocols
                self.protocolstring += '[{:<s}: {:s} {:d}], '.format(protocol, modes[0][0], ncomplete)
                anyprotocols = True  # indicate that ANY protocol ran to completion
            else:
                if self.reportIncompleteProtocols:
                    self.protocolstring += '[{:<s}, ({:s}, {:d}/{:d}, Incomplete)], '.format(protocol, modes[0][0], ncomplete, nexpected)

            DataManager.cleanup()
            del dh
            gc.collect()
        self.protocolstring += '\t'

        for thisfile in nonprotocols:
#            if os.path.isdir(os.path.join(cell, thisfile)):  # skip protocols
#                continue
            x = self.img_re.match(thisfile)  # look for image files
            if x is not None:
                images.append(thisfile)
            x = self.s2p_re.match(thisfile)  # two photon stacks
            if x is not None:
                stacks2p.append(thisfile)
            x = self.i2p_re.match(thisfile)  # simple two photon images
            if x is not None:
                images2p.append(thisfile)
        self.imagestring = ''
        if len(images) > 0:
            self.imagestring += 'Images: %d ' % len(images)
        if len(stacks2p) > 0:
            self.imagestring += '2pStacks: %d ' % len(stacks2p)
        if len(images2p) > 0:
<<<<<<< HEAD
            self.imagestring += '2pImages: %d ' % len(images2p)
        if len(images) + len(stacks2p) + len(images2p) == 0:
            self.imagestring = 'No Images '
=======
            self.imagestring += '2pImages: %d' % len(images2p)
        if len(images) + len(stacks2p) + len(images2p) == 0:
            self.imagestring = 'No Images'
>>>>>>> 38536085
        
        if anyprotocols:
            print self.daystring + self.summarystring + self.slicestring + self.cellstring + self.protocolstring + self.imagestring + '\t'
        else:
            print self.daystring + self.summarystring + self.slicestring + self.cellstring + '<No complete protocols>\t' + self.imagestring + '\t'


    def get_file_information(self, dh=None):
        """
        get_file_information reads the sequence information from the
        currently selected data file

        Two-dimensional sequences are supported.
        :return nothing:
        """
        self.sequence = self.dataModel.listSequenceParams(dh)
        keys = self.sequence.keys()
        leftseq = [str(x) for x in self.sequence[keys[0]]]
        if len(keys) > 1:
            rightseq = [str(x) for x in self.sequence[keys[1]]]
        else:
            rightseq = []
        leftseq.insert(0, 'All')
        rightseq.insert(0, 'All')

    def cell_summary(self, dh):
        """
        cell_summary generates a dictionary of information about the cell
        for the selected directory handle (usually a protocol; could be a file)
        builds a formatted string with some of the information.
        :param dh: the directory handle for the data, as passed to loadFileRequested
        :return nothing:
        """
        self.analysis_summary = {}  # always clear the summary.
        self.summarystring = ''
        # other info into a dictionary
        self.analysis_summary['Day'] = self.dataModel.getDayInfo(dh)
        self.analysis_summary['Slice'] = self.dataModel.getSliceInfo(dh)
        self.analysis_summary['Cell'] = self.dataModel.getCellInfo(dh)
        self.analysis_summary['ACSF'] = self.dataModel.getACSF(dh)
        self.analysis_summary['Internal'] = self.dataModel.getInternalSoln(dh)
        self.analysis_summary['Temp'] = self.dataModel.getTemp(dh)
        self.analysis_summary['CellType'] = self.dataModel.getCellType(dh)
        today = self.analysis_summary['Day']
        if today is not None:
            #print today.keys()
            if 'species' in today.keys():
                self.analysis_summary['Species'] = today['species']
            if 'age' in today.keys():
                self.analysis_summary['Age'] = today['age']
            if 'sex' in today.keys():
                self.analysis_summary['Sex'] = today['sex']
            if 'weight' in today.keys():
                self.analysis_summary['Weight'] = today['weight']
            if 'temperature' in today.keys():
                self.analysis_summary['Temperature'] = today['temperature']
            if 'description' in today.keys():
                self.analysis_summary['Description'] = today['description']
<<<<<<< HEAD
=======
            if 'notes' in today.keys():
                self.analysis_summary['Notes'] = today['notes']
>>>>>>> 38536085

        if self.analysis_summary['Cell'] is not None:
            ct = self.analysis_summary['Cell']['__timestamp__']
        else:
            ct = 0.
        try:
            pt = dh.info()['__timestamp__']
        except:
            pt = 0.
        self.analysis_summary['ElapsedTime'] = pt-ct  # save elapsed time between cell opening and protocol start
        (date, sliceid, cell, proto, p3) = self.file_cell_protocol(dh.name())
        self.analysis_summary['CellID'] = os.path.join(date, sliceid, cell)  # use this as the "ID" for the cell later on
        data_template = (
            OrderedDict([('Species', '{:>s}'), ('Age', '{:>5s}'), ('Sex', '{:>1s}'), ('Weight', '{:>5s}'),
                         ('Temperature', '{:>5s}'), ('ElapsedTime', '{:>8.2f}')]))
 
        ltxt = ''
        for a in data_template.keys():
            if a in self.analysis_summary.keys():
                ltxt += ((data_template[a] + '\t').format(self.analysis_summary[a]))
            else:
                ltxt += (('NaN\t'))
        self.summarystring = ltxt

    def loadFileRequested(self, dh):
        """
        loadFileRequested is called by "file loader" when a file is requested.
            FileLoader is provided by the AnalysisModule class
            dh is the handle to the currently selected directory (or directories)

        This function loads all of the successive records from the specified protocol.
        Ancillary information from the protocol is stored in class variables.
        Extracts information about the commands, sometimes using a rather
        simplified set of assumptions.
        :param dh: the directory handle (or list of handles) representing the selected
        entitites from the FileLoader in the Analysis Module
        :modifies: plots, sequence, data arrays, data mode, etc.
        :return: True if successful; otherwise raises an exception
        """
#        print 'loadfilerequested dh: ', dh

        if len(dh) == 0:
            raise Exception("DataSummary::loadFileRequested: " +
                            "Select an IV protocol directory.")
        if len(dh) != 1:
            raise Exception("DataSummary::loadFileRequested: " +
                            "Can only load one file at a time.")
#        if self.current_dirhandle != dh[0]:  # is this the current file/directory?
        self.get_file_information(default_dh=dh)  # No, get info from most recent file requested
        self.current_dirhandle = dh[0]  # this is critical!
        dh = dh[0]  # just get the first one
        self.filename = dh.name()
        self.cell_summary(dh)  # get other info as needed for the protocol
        dirs = dh.subDirs()
        traces = []
        cmd = []
        cmd_wave = []
        data = []
        self.time_base = None
        self.values = []
#        self.sequence = self.dataModel.listSequenceParams(dh)  # already done in 'getfileinfo'
        self.trace_times = np.zeros(0)
        sequence_values = []
        # builidng command voltages - get amplitudes to clamp
        clamp = ('Clamp1', 'Pulse_amplitude')
        reps = ('protocol', 'repetitions')

        # the sequence was retrieved from the data file by get_file_information
        if clamp in self.sequence:
            self.clampValues = self.sequence[clamp]
            self.nclamp = len(self.clampValues)
            if sequence_values is not None:
                sequence_values = [x for x in self.clampValues for y in sequence_values]
            else:
                sequence_values = [x for x in range(self.clampValues)]
        else:
            sequence_values = []
            nclamp = 0

        # if sequence has repeats, build pattern
        if reps in self.sequence:
            self.repc = self.sequence[reps]
            self.nrepc = len(self.repc)
            sequence_values = [x for y in range(self.nrepc) for x in sequence_values]

        for i, directory_name in enumerate(dirs):  # dirs has the names of the runs withing the protocol
            data_dir_handle = dh[directory_name]  # get the directory within the protocol
            try:
                data_file_handle = self.dataModel.getClampFile(data_dir_handle)  # get pointer to clamp data
                # Check if there is no clamp file for this iteration of the protocol
                # Usually this indicates that the protocol was stopped early.
                if data_file_handle is None:
                    print 'IVCurve.loadFileRequested: Missing data in %s, element: %d' % (directory_name, i)
                    #raise Exception('IVCurve.loadFileRequested: Missing data in %s, element: %d' % (directory_name, i))
                    continue
            except:
                raise Exception("Error loading data for protocol %s:"
                      % directory_name)
                continue  # If something goes wrong here, we just carry on
            data_file = data_file_handle.read()
            # only consider data in a particular range
            data = self.dataModel.getClampPrimary(data_file)
            self.data_mode = self.dataModel.getClampMode(data)
            if self.data_mode is None:
                self.data_mode = self.ic_modes[0]  # set a default mode
            if self.data_mode in ['model_ic', 'model_vc']:  # lower case means model was run
                self.modelmode = True
            # Assign scale factors for the different modes to display data rationally
            if self.data_mode in self.ic_modes:
                self.command_scale_factor = 1e12
                self.command_units = 'pA'
            elif self.data_mode in self.vc_modes:
                self.command_units = 'mV'
                self.command_scale_factor = 1e3
            else:  # data mode not known; plot as voltage
                self.command_units = 'V'
                self.command_scale_factor = 1.0

            self.devicesUsed = self.dataModel.getDevices(data_dir_handle)
            self.clampDevices = self.dataModel.getClampDeviceNames(data_dir_handle)
            self.holding = self.dataModel.getClampHoldingLevel(data_file_handle)
            self.amp_settings = self.dataModel.getWCCompSettings(data_file)
            self.clamp_state = self.dataModel.getClampState(data_file)
            # print self.devicesUsed
            cmd = self.dataModel.getClampCommand(data_file)

            # store primary channel data and read command amplitude
            info1 = data.infoCopy()
            if 'startTime' in info1[0].keys():
                start_time = info1[0]['startTime']
            elif 'startTime' in info1[1]['DAQ']['command'].keys():
                start_time = info1[1]['DAQ']['command']['startTime']
            else:
                start_time = 0.0
            self.trace_times = np.append(self.trace_times, start_time)
            traces.append(data.view(np.ndarray))
            cmd_wave.append(cmd.view(np.ndarray))
            # pick up and save the sequence values
            if len(sequence_values) > 0:
                self.values.append(sequence_values[i])
            else:
                self.values.append(cmd[len(cmd) / 2])
            data_file.close()
            del data_file
            
        if traces is None or len(traces) == 0:
            print "IVCurve::loadFileRequested: No data found in this run..."
            return False
        self.r_uncomp = 0.
        if self.amp_settings['WCCompValid']:
            if self.amp_settings['WCEnabled'] and self.amp_settings['CompEnabled']:
                self.r_uncomp = self.amp_settings['WCResistance'] * (1.0 - self.amp_settings['CompCorrection'] / 100.)
            else:
                self.r_uncomp = 0.
        # self.ctrl.IVCurve_R_unCompensated.setValue(self.r_uncomp * 1e-6)  # convert to Mohm to display
        # self.ctrl.IVCurve_R_unCompensated.setSuffix(u" M\u2126")
        # self.ctrl.IVCurve_Holding.setText('%.1f mV' % (float(self.holding) * 1e3))

        # put relative to the start
        self.trace_times -= self.trace_times[0]
        traces = np.vstack(traces)
        self.cmd_wave = np.vstack(cmd_wave)
        self.time_base = np.array(cmd.xvals('Time'))
        self.cmd = np.array(self.values)
        # set up the selection region correctly and
        # prepare IV curves and find spikes
        info = [
            {'name': 'Command', 'units': cmd.axisUnits(-1),
             'values': np.array(self.values)},
            data.infoCopy('Time'),
            data.infoCopy(-1)]
        traces = traces[:len(self.values)]
        self.traces = MetaArray(traces, info=info)
        sfreq = self.dataModel.getSampleRate(data)
        self.sample_interval = 1./sfreq
        vc_command = data_dir_handle.parent().info()['devices'][self.clampDevices[0]]
        if 'waveGeneratorWidget' in vc_command:
            vc_info = vc_command['waveGeneratorWidget']['stimuli']['Pulse']
            pulsestart = vc_info['start']['value']
            pulsedur = vc_info['length']['value']
        elif 'daqState' in vc_command:
            vc_state = vc_command['daqState']['channels']['command']['waveGeneratorWidget']
            func = vc_state['function']
            # regex parse the function string: pulse(100, 1000, amp)
            pulsereg = re.compile("(^pulse)\((\d*),\s*(\d*),\s*(\w*)\)")
            match = pulsereg.match(func)
            g = match.groups()
            if g is None:
                raise Exception('loadFileRequested (IVCurve) cannot parse waveGenerator function: %s' % func)
            pulsestart = float(g[1])/1000. # values coming in are in ms, but need s
            pulsedur = float(g[2])/1000.
        else:
            raise Exception("loadFileRequested (IVCurve): cannot find pulse information")
        cmdtimes = np.array([pulsestart, pulsedur])

        # build the list of command values that are used for the fitting
        cmdList = []
        for i in range(len(self.values)):
            cmdList.append('%8.3f %s' %
                           (self.command_scale_factor * self.values[i], self.command_units))
        dh.close()
        del dh
        return True

    def file_cell_protocol(self, filename):
        """
        file_cell_protocol breaks the current filename down and returns a
        tuple: (date, cell, protocol)
        last argument returned is the rest of the path...
        """
        (p0, proto) = os.path.split(filename)
        (p1, cell) = os.path.split(p0)
        (p2, sliceid) = os.path.split(p1)
        (p3, date) = os.path.split(p2)
        return (date, sliceid, cell, proto, p3)


if __name__ == "__main__":
    if len(sys.argv) == 2:
        DataSummary(basedir=sys.argv[1])
    if len(sys.argv) == 3:
        DataSummary(basedir=sys.argv[1], daylistfile=sys.argv[2])<|MERGE_RESOLUTION|>--- conflicted
+++ resolved
@@ -33,12 +33,7 @@
         self.tw['day'] = textwrap.TextWrapper(initial_indent="Notes: ", subsequent_indent=" "*4)
         self.tw['slice'] = textwrap.TextWrapper(initial_indent="Notes: ", subsequent_indent=" "*4)
         self.tw['cell'] = textwrap.TextWrapper(initial_indent="Notes: ", subsequent_indent=" "*4)
-<<<<<<< HEAD
-        self.img_re = re.compile('^[Ii]mage_(\d{3,3}).tif')  # make case insensitive - for some reason in Xuying's data
-        self.s2p_re = re.compile('^2pStack_(\d{3,3}).ma')
-        self.i2p_re = re.compile('^2pImage_(\d{3,3}).ma')
-        self.monitor = False
-=======
+
         self.twd = {}  # for description
         self.twd['day'] = textwrap.TextWrapper(initial_indent="Description: ", subsequent_indent=" "*4)
         self.twd['slice'] = textwrap.TextWrapper(initial_indent="Description: ", subsequent_indent=" "*4)
@@ -48,7 +43,6 @@
         self.s2p_re = re.compile('^2pStack_(\d{3,3}).ma')
         self.i2p_re = re.compile('^2pImage_(\d{3,3}).ma')
 
->>>>>>> 38536085
         self.reportIncompleteProtocols = False  # do include incomplete protocol runs in print
         allfiles = os.listdir(basedir)
         # look for names that match the acq4 "day" template:
@@ -58,18 +52,10 @@
         #2011.10.17_000
         # operate in two modes:
         # second, between two dates
-<<<<<<< HEAD
         if daylistfile is None:
             minday = (2012, 12, 4)
             minday = minday[0]*1e4+minday[1]*1e2+minday[2]
             maxday = (2012, 12, 31)
-=======
-        daylist = None
-        if daylistfile is None:
-            minday = (2012, 2, 15)
-            minday = minday[0]*1e4+minday[1]*1e2+minday[2]
-            maxday = (2012, 2, 17)
->>>>>>> 38536085
             maxday = maxday[0]*1e4+maxday[1]*1e2+maxday[2]
         else:
             daylist = []
@@ -95,11 +81,7 @@
                 # print 'minday: ', minday
                 if daylist is None:
                     if id >= minday and id <= maxday:
-<<<<<<< HEAD
-                        days.append(thisfile[0:10])
-=======
                         days.append(thisfile)  # was [0:10]
->>>>>>> 38536085
                 else:
                     #print 'using daylist, thisfile: ', thisfile[0:10]
                     #print 'daylist: ', daylist
@@ -112,8 +94,6 @@
             self.daystring = '%s\t' % (day)
             dh = DataManager.getDirHandle(os.path.join(self.basedir, day), create=False)
             dx = self.dataModel.getDayInfo(dh)
-<<<<<<< HEAD
-=======
             if dx is not None and 'description' in dx.keys() and len(dx['description']) > 0:
                 l = self.twd['day'].wrap(dx['description'])
                 for i in l:
@@ -121,7 +101,6 @@
             else:
                 self.daystring += ' [no description]'
             self.daystring += '\t'
->>>>>>> 38536085
             if dx is not None and 'notes' in dx.keys() and len(dx['notes']) > 0:
                 l = self.tw['day'].wrap(dx['notes'])
                 for i in l:
@@ -153,8 +132,6 @@
             self.slicestring = '%s\t' % (slice)
             dh = DataManager.getDirHandle(os.path.join(day, slice), create=False)
             sl = self.dataModel.getSliceInfo(dh)
-<<<<<<< HEAD
-=======
 
             if sl is not None and 'description' in sl.keys() and len(sl['description']) > 0:
                 l = self.twd['slice'].wrap(sl['description'])
@@ -164,7 +141,6 @@
                 self.slicestring += ' No slice description'
             self.slicestring += '\t'
 
->>>>>>> 38536085
             if sl is not None and 'notes' in sl.keys() and len(sl['notes']) > 0:
                 l = self.tw['slice'].wrap(sl['notes'])
                 for i in l:
@@ -333,15 +309,9 @@
         if len(stacks2p) > 0:
             self.imagestring += '2pStacks: %d ' % len(stacks2p)
         if len(images2p) > 0:
-<<<<<<< HEAD
             self.imagestring += '2pImages: %d ' % len(images2p)
         if len(images) + len(stacks2p) + len(images2p) == 0:
             self.imagestring = 'No Images '
-=======
-            self.imagestring += '2pImages: %d' % len(images2p)
-        if len(images) + len(stacks2p) + len(images2p) == 0:
-            self.imagestring = 'No Images'
->>>>>>> 38536085
         
         if anyprotocols:
             print self.daystring + self.summarystring + self.slicestring + self.cellstring + self.protocolstring + self.imagestring + '\t'
@@ -400,11 +370,8 @@
                 self.analysis_summary['Temperature'] = today['temperature']
             if 'description' in today.keys():
                 self.analysis_summary['Description'] = today['description']
-<<<<<<< HEAD
-=======
             if 'notes' in today.keys():
                 self.analysis_summary['Notes'] = today['notes']
->>>>>>> 38536085
 
         if self.analysis_summary['Cell'] is not None:
             ct = self.analysis_summary['Cell']['__timestamp__']
