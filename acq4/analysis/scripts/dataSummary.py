--- conflicted
+++ resolved
@@ -53,15 +53,9 @@
         # operate in two modes:
         # second, between two dates
         if daylistfile is None:
-<<<<<<< HEAD
             minday = (2012, 4, 5)
             minday = minday[0]*1e4+minday[1]*1e2+minday[2]
             maxday = (2015, 1, 1)
-=======
-            minday = (2012, 12, 4)
-            minday = minday[0]*1e4+minday[1]*1e2+minday[2]
-            maxday = (2012, 12, 31)
->>>>>>> 910200cc
             maxday = maxday[0]*1e4+maxday[1]*1e2+maxday[2]
         else:
             daylist = []
