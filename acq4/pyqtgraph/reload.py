--- conflicted
+++ resolved
@@ -25,19 +25,10 @@
 import inspect, os, sys, gc, traceback, types
 from .debug import printExc
 try:
-<<<<<<< HEAD
     from __builtin__ import reload as builtin_reload
 except ImportError:
     from importlib import reload as builtin_reload
 from .debug import printExc
-=======
-    from importlib import reload as orig_reload
-except ImportError:
-    orig_reload = reload
-
-
-py3 = sys.version_info >= (3,)
->>>>>>> 523355ab
 
 
 def reloadAll(prefix=None, debug=False):
@@ -90,11 +81,7 @@
         
     ## make a copy of the old module dictionary, reload, then grab the new module dictionary for comparison
     oldDict = module.__dict__.copy()
-<<<<<<< HEAD
     builtin_reload(module)
-=======
-    orig_reload(module)
->>>>>>> 523355ab
     newDict = module.__dict__
     
     ## Allow modules access to the old dictionary after they reload
