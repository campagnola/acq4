import serial, time, sys
import logging

class TimeoutError(Exception):
    """Raised when a serial communication times out.

    *data* attribute contains any data received so far.
    """
    def __init__(self, msg, data):
        self.data = data
        Exception.__init__(self, msg)


class DataError(Exception):
    """Raised when a serial communication is corrupt.

    *data* attribute contains the corrupt packet.
    *extra* attribute contains any data left in the serial buffer 
    past the end of the packet.
    """
    def __init__(self, msg, data, extra):
        self.data = data
        self.extra = extra
        Exception.__init__(self, msg)


class SerialDevice(object):
    """
    Class used for standardizing access to serial devices. 

    Provides some commonly used functions for reading and writing 
    serial packets.
    """
    def __init__(self, **kwds):
        """
        All keyword arguments define the default arguments to use when 
        opening the serial port (see pyserial Serial.__init__).

        If both 'port' and 'baudrate' are provided here, then 
        self.open() is called automatically.
        """
        self.serial = None
        self.__serialOpts = {
            'bytesize': serial.EIGHTBITS, 
            'timeout': 0, # no timeout. See SerialDevice._readWithTimeout()
        }
        self.__serialOpts.update(kwds)

        if 'port' in kwds and 'baudrate' in self.__serialOpts:
            self.open()

    @classmethod
    def normalizePortName(self, port):
        """
        Return a 'normalized' port name that is always the same for a particular serial port.
        On windows, this means 'com1', 'COM1', and 0 will all normalize to 0. On unix,
        the port name is unchanged.
        """
        if sys.platform.startswith('win'):
            if isinstance(port, basestring) and port.lower()[:3] == 'com':
                port = int(port[3:]) - 1
        return port

    def open(self, port=None, baudrate=None, **kwds):
        """ Open a serial port. If this port was previously closed, then calling 
        open() with no arguments will re-open the original port with the same settings.
        All keyword arguments are sent to the pyserial Serial.__init__() method.
        """
        if port is None:
            port = self.__serialOpts['port']
        if baudrate is None:
            baudrate = self.__serialOpts['baudrate']

        port = SerialDevice.normalizePortName(port)

        self.__serialOpts.update({
            'port': port,
            'baudrate': baudrate,
            })
        self.__serialOpts.update(kwds)
        self.serial = serial.Serial(**self.__serialOpts)
        logging.info('Opened serial port: %s', self.__serialOpts)

    def close(self):
        """Close the serial port."""
        self.serial.close()
        self.serial = None
        logging.info('Closed serial port: %s', self.__serialOpts['port'])

    def readAll(self):
        """Read all bytes waiting in buffer; non-blocking."""
        n = self.serial.inWaiting()
        if n > 0:
            d = self.serial.read(n)
            logging.info('Serial port %s readAll: %r', self.__serialOpts['port'], d)
            return d
        return ''
    
    def write(self, data):
        """Write *data* to the serial port"""
        logging.info('Serial port %s write: %r', self.__serialOpts['port'], data)
        self.serial.write(data)

    def read(self, length, timeout=5, term=None):
        """
        Read *length* bytes or raise TimeoutError after *timeout* has elapsed.

        If *term* is given, check that the packet is terminated with *term* and 
        return the packet excluding *term*. If the packet is not terminated 
        with *term*, then DataError is raised.
        """
        #self.serial.setTimeout(timeout) #broken!
        packet = self._readWithTimeout(length, timeout)
        if len(packet) < length:
            raise TimeoutError("Timed out waiting for serial data (received so far: %s)" % repr(packet), packet)
        if term is not None:
            if packet[-len(term):] != term:
                time.sleep(0.01)
                extra = self.readAll()
                err = DataError("Packet corrupt: %s (len=%d)" % (repr(packet), len(packet)), packet, extra)
                raise err
            logging.info('Serial port %s read: %r', self.__serialOpts['port'], packet)
            return packet[:-len(term)]
        logging.info('Serial port %s read: %r', self.__serialOpts['port'], packet)
        return packet
        
    def _readWithTimeout(self, nBytes, timeout):
        # Note: pyserial's timeout mechanism is broken (specifically, calling setTimeout can cause 
        # serial data to be lost) so we implement our own in readWithTimeout().
        start = time.time()
        packet = ''
        # Interval between serial port checks is adaptive:
        #   * start with very short interval for low-latency reads
        #   * iteratively increase interval duration to reduce CPU usage on long reads
        sleep = 100e-6  # initial sleep is 100 us
        while time.time()-start < timeout:
            waiting = self.serial.inWaiting()
            if waiting > 0:
                readBytes = min(waiting, nBytes-len(packet))
                packet += self.serial.read(readBytes)
                sleep = 100e-6  # every time we read data, reset sleep time
            if len(packet) >= nBytes:
                break
            time.sleep(sleep)
            sleep = min(0.05, 2*sleep) # wait a bit longer next time
        return packet

    def readUntil(self, term, minBytes=0, timeout=5):
        """Read from the serial port until *term* is received, or *timeout* has elapsed.

        If *minBytes* is given, then this number of bytes will be read without checking for *term*.
        Returns the entire packet including *term*.
        """
        start = time.time()

        if minBytes > 0:
            packet = self.read(minBytes, timeout=timeout)
        else:
            packet = b''

        while True:
            elapsed = time.time()-start
            if elapsed >= timeout:
                err = TimeoutError("Timed out while reading serial packet. Data so far: '%s'" % repr(packet), packet)
                raise err
            try:
                packet += self.read(1, timeout=timeout-elapsed)
            except TimeoutError:
<<<<<<< HEAD
                raise TimeoutError("Timed out while reading serial packet. Data so far: '%s'" % repr(packet))
            if len(packet) > minBytes and packet[-len(term):] == term:
=======
                err = TimeoutError("Timed out while reading serial packet. Data so far: '%s'" % repr(packet), packet)
                raise err
            if len(packet) > minBytes and packet[-len(term)] == term:
>>>>>>> 0371e3d7
                return packet

    def clearBuffer(self):
        ## not recommended..
        d = self.readAll()
        time.sleep(0.1)
        d += self.readAll()
        if len(d) > 0:
            print self, "Warning: discarded serial data ", repr(d)
        return d



if __name__ == '__main__':
    import sys, os
    try:
        port, baud = sys.argv[1:3]
    except:
        print "Usage: python -i SerialDevice port baudrate"
        os._exit(1)

    sd = SerialDevice(port=port, baudrate=baud)
    print ""
    print "Serial port opened and available as 'sd'."
    print "Try using sd.write(...), sd.readAll(), and sd.read(length, term, timeout)"<|MERGE_RESOLUTION|>--- conflicted
+++ resolved
@@ -166,14 +166,10 @@
             try:
                 packet += self.read(1, timeout=timeout-elapsed)
             except TimeoutError:
-<<<<<<< HEAD
+
                 raise TimeoutError("Timed out while reading serial packet. Data so far: '%s'" % repr(packet))
             if len(packet) > minBytes and packet[-len(term):] == term:
-=======
-                err = TimeoutError("Timed out while reading serial packet. Data so far: '%s'" % repr(packet), packet)
-                raise err
-            if len(packet) > minBytes and packet[-len(term)] == term:
->>>>>>> 0371e3d7
+
                 return packet
 
     def clearBuffer(self):
