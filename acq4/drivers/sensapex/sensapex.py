--- conflicted
+++ resolved
@@ -314,7 +314,6 @@
             diff = [float(p-c) for p,c in zip(pos, current_pos)]
             dist = max(1, np.linalg.norm(diff))
 
-
             # speeds < 32 um/sec produce large position errors
             speed = [max(32, speed * abs(d / dist)) for d in diff]
 
@@ -560,11 +559,8 @@
                     break
 
                 # read all updates waiting in queue
-<<<<<<< HEAD
                 ump.call('receive', 30)
-=======
-                #ump.call('receive', 20)
->>>>>>> a7dd40c4
+
                 #ump.recv_all()
                 
                 # check for position changes and invoke callbacks
