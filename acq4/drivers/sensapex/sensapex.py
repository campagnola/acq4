--- conflicted
+++ resolved
@@ -313,16 +313,9 @@
             diff = [float(p-c) for p,c in zip(pos, current_pos)]
             dist = max(1, np.linalg.norm(diff))
 
-<<<<<<< HEAD
-            # speeds < 7 um/sec produce large position errors
-            speed = [max(1, speed * abs(d / dist)) for d in diff]
-           
-            
-            
-=======
             # speeds < 32 um/sec produce large position errors
             speed = [max(32, speed * abs(d / dist)) for d in diff]
->>>>>>> 46dd44ba
+
             speed = speed + [0] * (4-len(speed))
             diff = diff + [0] * (4-len(diff))
             args = [c_int(int(x)) for x in [dev] + diff + speed]
