"""
Thorlabs MFC1 : microscope focus controller based on Trinamic TMCM-140-42-SE
and PDx-140-42-SE.

"""


"""
Hardware notes:

* Although the controller supports up to 64 microsteps per full step, the
  actual microstep size is not constant and becomes very nonlinear at around 
  16 microsteps. Using mixed_decay_threshold=-1 helps somewhat.

* Stall detection only works for a limited range of current + speed + threshold

* Encoder has 4096 values per rotation; gear ratio is 1:5.

* Setting encoder prescaler to 8192 yields +1 per encoder step 
"""
try:
    # this is nicer because it provides deadlock debugging information
    from acq4.util.Mutex import RecursiveMutex as RLock
except ImportError:
    from threading import RLock

from acq4.pyqtgraph import ptime

from .tmcm import TMCM140



def threadsafe(method):
    # decorator for automatic mutex lock/unlock
    def lockMutex(self, *args, **kwds):
        with self.lock:
            return method(self, *args, **kwds)
    return lockMutex


class MFC1(object):
    def __init__(self, port, baudrate=9600):
        self.lock = RLock(debug=True)

        self.mcm = TMCM140(port, baudrate)
        self.mcm.stop_program()
        self.mcm.stop()
        self.mcm.set_params(
            maximum_current=50,
            maximum_acceleration=1000,
            maximum_speed=2000,
            ramp_divisor=7,
            pulse_divisor=3,
            standby_current=0,
            mixed_decay_threshold=-1,
            encoder_prescaler=8192,
            microstep_resolution=5,
            fullstep_threshold=0,
            stall_detection_threshold=0,
        )
        self.mcm.set_global('gp0', self.mcm['encoder_position'])
        self._upload_program()

        self._move_status = {}
        self._last_move_id = -1
        
    def _upload_program(self):
        """Upload a program used to seek to a specific encoder value.
        """
        m = self.mcm
        with m.write_program() as p:
            # start with a brief wait because sometimes the first command may be 
            # ignored.
            p.command('wait', 0, 0, 1)

            # distance = target_position - current_position
            p.get_param('encoder_position')
            p.calcx('load')
            p.get_global('gp0')
            p.calcx('sub')
            p.set_global('gp1', 'accum')
            
            # if dx is 0, stop motor and program
            p.comp(0)
            p.jump('ne', p.count+3)
            p.set_param('target_speed', 0)
            p.set_param('actual_speed', 0)
            p.command('stop', 0, 0, 0)
            
            # calculate distance-to-target where we should begin (de)acccelerating
            # Tx = speed**2 / 1572 
            p.get_param('actual_speed')
            p.calcx('load')
            p.calcx('mul')
            p.calc('div', 1400)
            
            p.calcx('swap')  # invert threshold if v < 0
            p.get_param('actual_speed')
            p.comp(0)
            p.calcx('swap')
            p.jump('ge', p.count+1)
            p.calc('mul', -1)    
            p.set_global('gp2', 'accum')
            
            # calculate desired speed
            p.calcx('swap')
            p.get_global('gp1')
            p.calcx('sub')
            p.calcx('swap')
            p.get_param('actual_speed')
            p.calcx('add')
            p.calc('mul', 2)
            p.calc('div', 3)
            
            # new_speed = clip(new_speed, -2047, 2047)
            max = 2000
            p.comp(max)
            p.jump('gt', p.count+3)
            p.comp(-max)
            p.jump('lt', p.count+3)
            p.jump(p.count+3)
            p.calc('load', max)
            p.jump(p.count+1)
            p.calc('load', -max)
            
            # 0 speed should never be requested if there is an offset
            p.comp(0)
            p.jump('ne', p.count+1)
            p.get_global('gp1')
            
            
            # output and repeat
            p.set_param('target_speed', 'accum')
            #p.set_param('actual_speed', 'accum')
            p.jump(1)

    def position(self):
        """Return the current encoder position.
        """
        return self.mcm['encoder_position']
    
    @threadsafe
    def target_position(self):
        """Return the final target position if the motor is currently moving
        to a specific position.

        If the motor is stopped or freely rotating, return the current position.
        """
        if self.program_running():
            return self.mcm.get_global('gp0')
        else:
            return self.position()

    @threadsafe
    def move(self, position):
        """Move to the requested position.

        If the motor is already moving, then update the target position.
        
        Return an object that may be used to check 
        whether the move is complete.
        """
        id = self._last_move_id

        if self.program_running():
            self._interrupt_move()
            self.mcm.set_global('gp0', position)
            start = ptime.time()
        else:
            self.mcm.set_global('gp0', position)
            self.mcm.start_program()
            start = ptime.time()

        id += 1
        self._last_move_id = id
        self._move_status[id] = {'start': start, 'status': 'moving', 'target': position}
        return id

    @threadsafe
    def move_status(self, id, clear=True):
        """Return the status of a previously requested move.

        The return value is a dict with the following keys:

        * status: 'moving', 'interrupted', 'failed', or 'done'.
        * start: the start time of the move.
        * target: the target position of the move.
        """
        stat = self._move_status[id]
        if stat['status'] == 'moving' and not self.program_running():
            if abs(self.position() - stat['target']) <= 1:
                stat['status'] = 'done'
            else:
                stat['status'] = 'failed'

        if clear and stat['status'] != 'moving':
            del self._move_status[id]

        return stat
        
    @threadsafe
    def rotate(self, speed):
        """Begin rotating at *speed*. Positive values turn right.
        """
        self._interrupt_move()
        self.mcm.stop_program()
        self.mcm.rotate(speed)

    def _interrupt_move(self):
        """If a move is currently in progress, set its state to 'interrupted'
        """
        id = self._last_move_id
        try:
            stat = self.move_status(id, clear=False)
            if stat['status'] == 'moving':
                self._move_status[id]['status'] = 'interrupted'
        except KeyError:
            pass
    
    def stop(self):
        """Immediately stop the motor and any programs running on the motor
        comtrol module.
        """
        self._interrupt_move()
        self.mcm.stop_program()
        self.mcm.stop()

    def program_running(self):
        return self.mcm.get_global('tmcl_application_status') == 1

<<<<<<< HEAD
    def set_encoder(self, x):
        self.mcm['encoder_position'] = x
=======
>>>>>>> ff095a9d
<|MERGE_RESOLUTION|>--- conflicted
+++ resolved
@@ -228,8 +228,5 @@
     def program_running(self):
         return self.mcm.get_global('tmcl_application_status') == 1
 
-<<<<<<< HEAD
     def set_encoder(self, x):
-        self.mcm['encoder_position'] = x
-=======
->>>>>>> ff095a9d
+        self.mcm['encoder_position'] = x