from __future__ import annotations

import contextlib
import queue
import threading
import warnings
from collections import deque
from copy import deepcopy
from typing import Any, Optional

import numpy as np
import scipy.stats
import sys
import time

from acq4 import getManager
from acq4.util import ptime
from acq4.util.debug import printExc
from acq4.util.future import Future
from neuroanalysis.test_pulse import PatchClampTestPulse
from pyqtgraph import disconnect, units


class PatchPipetteState(Future):
    """Base class for implementing the details of a patch pipette state:
    
    - Set initial pressure, clamp parameters, position, etc when starting the state
    - Optionally run a background thread; usually this will monitor pipette resistance
      and affect the pipette pressure, holding value, or position.

    This class is the base for other state subclasses classes and just takes care of some boilerplate:
     - assembling config from defaults and init args
     - set initial device state
     - starting thread (if run() method is implemented)
     - handling various job failure / finish modes
     - communicating next state transition to the state manager
    """

    # state subclasses must set a string name
    stateName = None

    # State classes may implement a run() method to be called in a background thread
    run = None

    _parameterTreeConfig = {
        'initialPressureSource': {'type': 'list', 'default': None, 'limits': ['atmosphere', 'regulator', 'user'], 'optional': True},
        'initialPressure': {'type': 'float', 'default': None, 'optional': True, 'suffix': 'Pa'},
        'initialClampMode': {'type': 'list', 'default': None, 'limits': ['VC', 'IC'], 'optional': True},
        'initialICHolding': {'type': 'float', 'default': None, 'optional': True},
        'initialVCHolding': {'type': 'float', 'default': None, 'optional': True},
        'initialTestPulseEnable': {'type': 'bool', 'default': None, 'optional': True},
        'initialTestPulseParameters': {'type': 'group', 'children': []},  # TODO
        'initialAutoBiasEnable': {'type': 'bool', 'default': False, 'optional': True},
        'initialAutoBiasTarget': {'type': 'float', 'default': 0, 'optional': True, 'suffix': 'V'},
        'fallbackState': {'type': 'str', 'default': None, 'optional': True},
        'finishPatchRecord': {'type': 'bool', 'default': False},
        'newPipette': {'type': 'bool', 'default': False},
    }

    @classmethod
    def parameterTreeConfig(cls) -> list[dict]:
        # combine the superclass config with the state-specific config. state-specific config takes precedence.
        if not hasattr(cls, '_parameterTreeConfig'):
            cls._parameterTreeConfig = {}
        config = deepcopy(cls._parameterTreeConfig)
        for base in cls.__bases__:
            if hasattr(base, 'parameterTreeConfig'):
                for c in deepcopy(base.parameterTreeConfig()):
                    if c['name'] not in config:
                        config[c['name']] = c
        for name, c in config.items():
            c['name'] = name
        # subclasses can decide whether to override initial values
        overrides = cls.parameterDefaultOverrides()
        for name, val in overrides.items():
            config[name]['default'] = val

        return list(config.values())

    @classmethod
    def parameterDefaultOverrides(cls) -> dict[str, object]:
        if not hasattr(cls, '_parameterDefaultOverrides'):
            return {}
        return cls._parameterDefaultOverrides

    @classmethod
    def defaultConfig(cls) -> dict[str, Any]:
        return {c['name']: c.get('default', None) for c in cls.parameterTreeConfig()}

    def __init__(self, dev, config=None):
        from acq4.devices.PatchPipette import PatchPipette

        Future.__init__(self)

        self.dev: PatchPipette = dev
        self._moveFuture = None

        # generate full config by combining passed-in arguments with default config
        self.config = self.defaultConfig()
        if config is not None:
            self.config.update(config)

        # indicates state that should be transitioned to next, if any.
        # This is usually set by the return value of run(), and must be invoked by the state manager.
        self.nextState = self.config.get('fallbackState', None)

    def initialize(self):
        """Initialize pressure, clamp, etc. and start background thread when entering this state.

        This method is called by the state manager.
        """
        try:
            if self.config.get('finishPatchRecord') is True:
                self.dev.finishPatchRecord()
            if self.config.get('newPipette') is True:
                self.dev.newPipette()

            self.initializePressure()
            self.initializeClamp()

            # set up test pulse monitoring
            self.testPulseResults = queue.Queue()

            if self.run is None:
                # no work; just mark the task complete
                self._taskDone(interrupted=False, error=None)
            elif self.dev.active:
                self._thread = threading.Thread(target=self._runJob)
                self._thread.start()
            else:
                self._taskDone(interrupted=True, error=f"Not starting state thread; {self.dev.name()} is not active.")
        except Exception as exc:
            self._taskDone(interrupted=True, error=str(exc))
            raise

    def initializePressure(self):
        """Set initial pressure based on the config keys 'initialPressureSource' and 'initialPressure'
        """
        if self.dev.pressureDevice is None:
            return
        pressure = self.config.get('initialPressure', None)
        source = self.config.get('initialPressureSource', None)
        self.dev.pressureDevice.setPressure(source=source, pressure=pressure)

    def initializeClamp(self):
        """Set initial clamp parameters based on the config keys
        'initialClampMode', 'initialClampHolding', and 'initialTestPulseEnable'.
        """
        cdev = self.dev.clampDevice
        if cdev is None:
            return
        mode = self.config.get('initialClampMode')
        ic_holding = self.config.get('initialICHolding')
        vc_holding = self.config.get('initialVCHolding')
        tp = self.config.get('initialTestPulseEnable')
        tpParams = self.config.get('initialTestPulseParameters')
        bias = self.config.get('initialAutoBiasEnable')
        biasTarget = self.config.get('initialAutoBiasTarget')

        if mode is not None:
            cdev.setMode(mode)
            if tpParams is None:
                tpParams = {}
        if ic_holding is not None:
            cdev.setHolding(mode="IC", value=ic_holding)
        if ic_holding is not None:
            cdev.setHolding(mode="VC", value=vc_holding)

        # enable test pulse if config requests it AND the device is "active"
        if tp is not None:
            self.dev.clampDevice.enableTestPulse(tp and self.dev.active)
        if tpParams is not None:
            self.dev.clampDevice.setTestPulseParameters(**tpParams)

        if bias is not None:
            self.dev.clampDevice.enableAutoBias(bias)
        if biasTarget is not None:
            self.dev.clampDevice.setAutoBiasTarget(biasTarget)

    def monitorTestPulse(self):
        """Begin acquiring test pulse data in self.testPulseResults
        """
        self.dev.clampDevice.sigTestPulseFinished.connect(self.testPulseFinished)

    def testPulseFinished(self, clamp, result):
        self.testPulseResults.put(result)

    def getTestPulses(self, timeout):
        """Get all test pulses in the queue. If no test pulses are available, then
        wait *timeout* seconds for one to arrive.
        """
        tps = []
        with contextlib.suppress(queue.Empty):
            if timeout is not None:
                tps.append(self.testPulseResults.get(timeout=timeout))
            while not self.testPulseResults.empty():
                tps.append(self.testPulseResults.get())
        return tps

    def cleanup(self):
        """Called after job completes, whether it failed or succeeded.
        """
        pass

    def _runJob(self):
        """Function invoked in background thread.

        This calls the custom run() method for the state subclass and handles the possible
        error / exit / completion states.
        """
        error = None
        excInfo = None
        interrupted = False
        try:
            # run must be reimplemented in subclass and call self.checkStop() frequently
            self.nextState = self.run()
            interrupted = self.wasInterrupted()
        except self.StopRequested as exc:
            error = str(exc)
            # state was stopped early by calling stop()
            interrupted = True
        except Exception as exc:
            # state aborted due to an error
            interrupted = True
            printExc(f"Error in {self.dev.name()} state {self.stateName}")
            error = str(exc)
            excInfo = sys.exc_info()
        finally:
            disconnect(self.dev.clampDevice.sigTestPulseFinished, self.testPulseFinished)
            if not self.isDone():
                self._taskDone(interrupted=interrupted, error=error, excInfo=excInfo)

    def checkStop(self, delay=0):
        # extend checkStop to also see if the pipette was deactivated.
        if self.dev.active is False:
            raise self.StopRequested("Stop state because device is not 'active'")
        Future.checkStop(self, delay)

    def __repr__(self):
        return f'<{type(self).__name__} "{self.stateName}">'

    def wiggle(self, speed, radius, repetitions, duration, pipette_direction=None, extra=None):
        if pipette_direction is None:
            pipette_direction = self.dev.pipetteDevice.globalDirection()

        def random_wiggle_direction():
            """pick a random point on a circle perpendicular to the pipette axis"""
            while np.linalg.norm(vec := np.cross(pipette_direction, np.random.uniform(-1, 1, size=3))) == 0:
                pass  # prevent division by zero
            return radius * vec / np.linalg.norm(vec)

        pos = np.array(self.dev.pipetteDevice.globalPosition())
        prev_dir = random_wiggle_direction()
        for _ in range(repetitions):
            with contextlib.ExitStack() as stack:
                if extra is not None:
                    stack.enter_context(extra())
                start = ptime.time()
                while ptime.time() - start < duration:
                    while np.dot(direction := random_wiggle_direction(), prev_dir) > 0:
                        pass  # ensure different direction from previous
                    self._moveFuture = self.dev.pipetteDevice._moveToGlobal(pos=pos + direction, speed=speed)
                    prev_dir = direction
                    self.waitFor(self._moveFuture)
                self._moveFuture = self.dev.pipetteDevice._moveToGlobal(pos=pos, speed=speed)
                self.waitFor(self._moveFuture)


class SteadyStateAnalysisBase(object):
    def __init__(self, **kwds):
        self._last_measurement: Optional[np.void] = None

    def process_test_pulses(self, tps: list[PatchClampTestPulse]) -> np.ndarray:
        return self.process_measurements(
            np.array([(tp.start_time, tp.analysis['steady_state_resistance']) for tp in tps]))

    def process_measurements(self, measurements: np.ndarray) -> np.ndarray:
        raise NotImplementedError()

    @staticmethod
    def _exponential_decay_avg(dt, prev_avg, resistance, tau):
        alpha = 1 - np.exp(-dt / tau)
        avg = prev_avg * (1 - alpha) + resistance * alpha
        ratio = np.log10(avg / prev_avg)
        return avg, ratio


class OutState(PatchPipetteState):
    stateName = 'out'

    _parameterDefaultOverrides = {
        'initialPressureSource': 'atmosphere',
        'initialClampMode': 'VC',
        'initialVCHolding': 0,
        'initialTestPulseEnable': False,
        'finishPatchRecord': True,
    }


class ApproachState(PatchPipetteState):
    stateName = 'approach'

    _parameterDefaultOverrides = {
        'fallbackState': 'bath',
    }
    _parameterTreeConfig = {
        'nextState': {'type': 'str', 'default': 'cell detect'},
    }

    def run(self):
        # move to approach position + auto pipette offset
        fut = self.dev.pipetteDevice.goApproach('fast')
        self.dev.clampDevice.autoPipetteOffset()
        self.dev.clampDevice.resetTestPulseHistory()
        self.waitFor(fut, timeout=None)
        return self.config['nextState']


class WholeCellState(PatchPipetteState):
    stateName = 'whole cell'
    _parameterDefaultOverrides = {
        'initialPressureSource': 'atmosphere',
        'initialClampMode': 'VC',
        'initialVCHolding': -70e-3,
        'initialTestPulseEnable': True,
        'initialAutoBiasEnable': True,
        'initialAutoBiasTarget': -70e-3,
    }

    def run(self):
        patchrec = self.dev.patchRecord()
        patchrec['wholeCellStartTime'] = ptime.time()
        patchrec['wholeCellPosition'] = tuple(self.dev.pipetteDevice.globalPosition())

        # TODO: Option to switch to I=0 for a few seconds to get initial RMP decay

        while True:
            # TODO: monitor for cell loss
            self.sleep(0.1)

    def cleanup(self):
        patchrec = self.dev.patchRecord()
        patchrec['wholeCellStopTime'] = ptime.time()
        super().cleanup()


class BrokenState(PatchPipetteState):
    stateName = 'broken'
    _parameterDefaultOverrides = {
        'initialPressureSource': 'atmosphere',
        'initialClampMode': 'VC',
        'initialVCHolding': 0,
        'initialTestPulseEnable': True,
        'finishPatchRecord': True,
    }

    def initialize(self):
        self.dev.setTipBroken(True)
        super().initialize()


class FouledState(PatchPipetteState):
    stateName = 'fouled'
    _parameterDefaultOverrides = {
        'initialClampMode': 'VC',
        'initialVCHolding': 0,
        'initialTestPulseEnable': True,
    }

    def initialize(self):
        self.dev.setTipClean(False)
        super().initialize()


class BathState(PatchPipetteState):
    """Handles detection of changes while in recording chamber

    - monitor resistance to detect entry into bath
    - auto pipette offset and record initial resistance
    - monitor resistance for pipette break / clog

    Parameters
    ----------
    bathThreshold : float
        Resistance (Ohms) below which the tip is considered to be immersed in the bath.
    breakThreshold : float
        Threshold for change in resistance (Ohms) for detecting a broken pipette.
    clogThreshold : float
        Threshold for change in resistance (Ohms) for detecting a clogged pipette.
    """
    stateName = 'bath'
    def __init__(self, *args, **kwds):
        super().__init__(*args, **kwds)

    _parameterDefaultOverrides = {
        'initialPressure': 3500.,  # 0.5 PSI
        'initialPressureSource': 'regulator',
        'initialClampMode': 'VC',
        'initialVCHolding': 0,
        'initialICHolding': 0,
        'initialTestPulseEnable': True,
    }
    _parameterTreeConfig = {
        'bathThreshold': {'type': 'float', 'default': 50e6, 'suffix': 'Ω'},
        'breakThreshold': {'type': 'float', 'default': -1e6, 'suffix': 'Ω'},
        'clogThreshold': {'type': 'float', 'default': 1e6, 'suffix': 'Ω'},
    }
    
    def run(self):
        self.monitorTestPulse()
        config = self.config
        dev = self.dev
        initialResistance = None
        bathResistances = []

        while True:
            self.checkStop()

            # pull in all new test pulses (hopefully only one since the last time we checked)
            tps = self.getTestPulses(timeout=0.2)
            if len(tps) == 0:
                continue
            
            tp = tps[-1]  # if we're falling behind, just skip the extra test pulses

            ssr = tp.analysis['steady_state_resistance']
            if ssr > config['bathThreshold']:
                # not in bath yet
                bathResistances = []
                continue

            bathResistances.append(ssr)

            if initialResistance is None:
                if len(bathResistances) > 8:
                    initialResistance = np.median(bathResistances)
                    self.setState('initial resistance measured: %0.2f MOhm' % (initialResistance * 1e-6))

                    # record initial resistance
                    patchrec = dev.patchRecord()
                    patchrec['initialBathResistance'] = initialResistance
                    piprec = dev.pipetteRecord()
                    if piprec['originalResistance'] is None:
                        piprec['originalResistance'] = initialResistance
                        patchrec['originalPipetteResistance'] = initialResistance

                else:
                    continue

            # check for pipette break
            if config['breakThreshold'] is not None and (ssr < initialResistance + config['breakThreshold']):
                self.setState('broken pipette detected')
                self._taskDone(interrupted=True, error="Pipette broken")
                return 'broken'

            # if close to target, switch to cell detect
            # pos = dev.globalPosition()
            # target = dev.
            if config['clogThreshold'] is not None and (ssr > initialResistance + config['clogThreshold']):
                self.setState('clogged pipette detected')
                self._taskDone(interrupted=True, error="Pipette clogged")
                return 'fouled'


class CellDetectAnalysis(SteadyStateAnalysisBase):
    """Class to analyze test pulses and determine cell detection behavior."""
    def __init__(
            self,
            cell_threshold_fast: float,
            cell_threshold_slow: float,
            slow_detection_steps: int,
            obstacle_threshold: float,
            break_threshold: float,
    ):
        super().__init__()
        self._initial_resistance = None
        self._cell_threshold_fast = cell_threshold_fast
        self._cell_threshold_slow = cell_threshold_slow
        self._slow_detection_steps = slow_detection_steps
        self._obstacle_threshold = obstacle_threshold
        self._break_threshold = break_threshold
        self._measurment_count = 0

    def process_measurements(self, measurements: np.ndarray) -> np.ndarray:
        ret_array = np.zeros(
            len(measurements),
            dtype=[
                ('time', float),
                ('resistance', float),
                ('resistance_avg', float),
                ('cell_detected_fast', bool),
                ('cell_detected_slow', bool),
                ('obstacle_detected', bool),
                ('tip_is_broken', bool),
            ])
        for i, measurement in enumerate(measurements):
            start_time, resistance = measurement
            self._measurment_count += 1
            if i == 0:
                if self._last_measurement is None:
                    ret_array[i] = (start_time, resistance, resistance, False, False, False, False)
                    self._last_measurement = ret_array[i]
                    self._initial_resistance = resistance
                    continue
                last_measurement = self._last_measurement
            else:
                last_measurement = ret_array[i - 1]

            cell_detected_fast = resistance > self._cell_threshold_fast + self._initial_resistance
            dt = start_time - last_measurement['time']
            resistance_avg, _ = self._exponential_decay_avg(
                dt, last_measurement['resistance_avg'], resistance, dt * self._slow_detection_steps)
            cell_detected_slow = (
                    self._measurment_count >= self._slow_detection_steps and
                    resistance_avg > self._cell_threshold_slow + self._initial_resistance
            )
            obstacle_detected = resistance > self._obstacle_threshold + self._initial_resistance
            tip_is_broken = resistance < self._initial_resistance + self._break_threshold

            ret_array[i] = (
                start_time,
                resistance,
                resistance_avg,
                cell_detected_fast,
                cell_detected_slow,
                obstacle_detected,
                tip_is_broken,
            )
        self._last_measurement = ret_array[-1]
        return ret_array

    def cell_detected_fast(self):
        return self._last_measurement and self._last_measurement['cell_detected_fast']

    def cell_detected_slow(self):
        return self._last_measurement and self._last_measurement['cell_detected_slow']

    def obstacle_detected(self):
        return self._last_measurement and self._last_measurement['obstacle_detected']

    def tip_is_broken(self):
        return self._last_measurement and self._last_measurement['tip_is_broken']


class CellDetectState(PatchPipetteState):
    """Handles cell detection:

    - monitor resistance for cell proximity and switch to seal mode
    - monitor resistance for pipette break

    TODO:
    - Cell tracking

    Parameters
    ----------
    autoAdvance : bool
        If True, automatically advance the pipette while monitoring for cells (default True)
    advanceMode : str
        How to advance the pipette (default 'target'). Options are:
        **target** : advance the pipette tip toward its target
        **axial** : advance pipette along its axis
        **vertical** : advance pipette straight downward in Z
    advanceContinuous : bool
        Whether to advance the pipette with continuous motion or in small steps (default True)
    advanceStepInterval : float
        Time duration (seconds) to wait between steps when advanceContinuous=False(default 0.1)
    advanceStepDistance : float
        Distance (m) per step when advanceContinuous=False (default 1 um)
    obstacleDetection : bool
        If True, sidestep obstacles (default False)
    obstacleRecoveryTime : float
        Time (s) allowed after retreating from an obstacle to let resistance to return to normal (default 1 s)
    obstacleResistanceThreshold : float
        Resistance (Ohm) threshold above the initial resistance measurement for detecting an obstacle (default 1 MOhm)
    sidestepLateralDistance : float
        Distance (m) to sidestep an obstacle (default 10 µm)
    sidestepBackupDistance : float
        Distance (m) to backup before sidestepping (default 10 µm)
    sidestepPassDistance : float
        Distance (m) to pass an obstacle (default 20 µm)
    minDetectionDistance : float
        Minimum distance (m) from target before cell detection can be considered (default 15 µm)
    maxAdvanceDistance : float | None
        Maximum distance (m) to advance past starting point (default None)
    maxAdvanceDistancePastTarget : float | None
        Maximum distance (m) to advance past target (default 10 um)
    maxAdvanceDepthBelowSurface : float | None
        Maximum depth (m) to advance below the sample surface (default None)
    aboveSurfaceSpeed : float
        Speed (m/s) to advance the pipette when above the surface (default 20 um/s)
    belowSurfaceSpeed : float
        Speed (m/s) to advance the pipette when below the surface (default 5 um/s)
    detectionSpeed : float
        Speed (m/s) to advance the pipette if advanceContinuous=True and when close to the target/area-of-search
        (default 2 um/s)
    preTargetWiggle : bool
        If True, wiggle the pipette before reaching the target (default False)
    preTargetWiggleRadius : float
        Radius (m) of the wiggle (default 8 µm)
    preTargetWiggleStep : float
        Distance (m) to move between each wiggle (default 5 µm)
    preTargetWiggleDuration : float
        Time (s) to spend wiggling at each step (default 6 s)
    preTargetWiggleSpeed : float
        Speed (m/s) to move during the wiggle (default 5 µm/s)
    fastDetectionThreshold : float
        Threshold for fast change in pipette resistance (Ohm) to trigger cell detection (default 1 MOhm)
    slowDetectionThreshold : float
        Threshold for slow change in pipette resistance (Ohm) to trigger cell detection (default 200 kOhm)
    slowDetectionSteps : int
        Number of test pulses to integrate for slow change detection (default 3)
    breakThreshold : float
        Threshold for change in resistance (Ohm) to detect broken pipette (default -1 MOhm),
    reserveDAQ : bool
        If True, reserve the DAQ during the entire cell detection state. This is used in case multiple
        channels are present an cannot be accessed simultaneously to ensure that cell detection is not interrupted.
        (default False)
    cellDetectTimeout : float
        Maximum time (s) to wait for cell detection before switching to fallback state (default 30 s)
    DAQReservationTimeout : float
        Maximum time (s) to wait for DAQ reservation if reserveDAQ=True (defualt 30 s)

    """
    stateName = 'cell detect'
    _parameterDefaultOverrides = {
        'initialClampMode': 'VC',
        'initialVCHolding': 0,
        'initialTestPulseEnable': True,
        'fallbackState': 'bath',
    }
    _parameterTreeConfig = {
        'autoAdvance': {'default': True, 'type': 'bool'},
        'advanceMode': {'default': 'target', 'type': 'str', 'limits': ['target', 'axial', 'vertical']},
        'advanceContinuous': {'default': True, 'type': 'bool'},
        'advanceStepInterval': {'default': 0.1, 'type': 'float', 'suffix': 's'},
        'advanceStepDistance': {'default': 1e-6, 'type': 'float', 'suffix': 'm'},
        'maxAdvanceDistance': {'default': None, 'type': 'float', 'optional': True, 'suffix': 'm'},
        'maxAdvanceDistancePastTarget': {'default': 10e-6, 'type': 'float', 'suffix': 'm'},
        'maxAdvanceDepthBelowSurface': {'default': None, 'type': 'float', 'optional': True, 'suffix': 'm'},
        'aboveSurfaceSpeed': {'default': 20e-6, 'type': 'float', 'suffix': 'm/s'},
        'belowSurfaceSpeed': {'default': 5e-6, 'type': 'float', 'suffix': 'm/s'},
        'detectionSpeed': {'default': 2e-6, 'type': 'float', 'suffix': 'm/s'},
        'preTargetWiggle': {'default': False, 'type': 'bool'},
        'preTargetWiggleRadius': {'default': 8e-6, 'type': 'float', 'suffix': 'm'},
        'preTargetWiggleStep': {'default': 5e-6, 'type': 'float', 'suffix': 'm'},
        'preTargetWiggleDuration': {'default': 6, 'type': 'float', 'suffix': 's'},
        'preTargetWiggleSpeed': {'default': 5e-6, 'type': 'float', 'suffix': 'm/s'},
        'fastDetectionThreshold': {'default': 1e6, 'type': 'float', 'suffix': 'Ω'},
        'slowDetectionThreshold': {'default': 0.2e6, 'type': 'float', 'suffix': 'Ω'},
        'slowDetectionSteps': {'default': 3, 'type': 'int'},
        'breakThreshold': {'default': -1e6, 'type': 'float', 'suffix': 'Ω'},
        'reserveDAQ': {'default': False, 'type': 'bool'},
        'cellDetectTimeout': {'default': 30, 'type': 'float', 'suffix': 's'},
        'DAQReservationTimeout': {'default': 30, 'type': 'float', 'suffix': 's'},
        'obstacleDetection': {'default': False, 'type': 'bool'},
        'obstacleRecoveryTime': {'default': 1, 'type': 'float', 'suffix': 's'},
        'obstacleResistanceThreshold': {'default': 1e6, 'type': 'float', 'suffix': 'Ω'},
        'sidestepLateralDistance': {'default': 10e-6, 'type': 'float', 'suffix': 'm'},
        'sidestepBackupDistance': {'default': 10e-6, 'type': 'float', 'suffix': 'm'},
        'sidestepPassDistance': {'default': 20e-6, 'type': 'float', 'suffix': 'm'},
        'minDetectionDistance': {'default': 15e-6, 'type': 'float', 'suffix': 'm'},
    }

    def __init__(self, *args, **kwds):
        super().__init__(*args, **kwds)
        self._continuousAdvanceFuture = None
        self.lastMove = 0.0
        self.stepCount = 0
        self.advanceSteps = None
        self._analysis = CellDetectAnalysis(
            self.config['fastDetectionThreshold'],
            self.config['slowDetectionThreshold'],
            self.config['slowDetectionSteps'],
            self.config['obstacleResistanceThreshold'],
            self.config['breakThreshold'],
        )
        self._lastTestPulse = None
        self._startTime = None
        self.direction = self._calc_direction()

    def run(self):
        with contextlib.ExitStack() as stack:
            if self.config["reserveDAQ"]:
                daq_name = self.dev.clampDevice.getDAQName("primary")
                self.setState(f"cell detect: waiting for {daq_name} lock")
                stack.enter_context(
                    getManager().reserveDevices([daq_name], timeout=self.config["DAQReservationTimeout"]))
                self.setState(f"cell detect: {daq_name} lock acquired")

            return self._run()

    def _run(self):
        config = self.config
        self.monitorTestPulse()

        while not self.weTookTooLong():
            if speed := self.targetCellFound():
                return self._transition_to_seal(speed)
            self.checkStop()
            self.processAtLeastOneTestPulse()
            if self._analysis.tip_is_broken():
                self._taskDone(interrupted=True, error="Pipette broken")
                self.dev.patchRecord()['detectedCell'] = False
                return 'broken'
            if self.obstacleDetected():
                try:
                    self.avoidObstacle()
                except TimeoutError:
                    self._taskDone(interrupted=True, error="Fouled by obstacle")
                    return 'fouled'
            if config['autoAdvance']:
                if config['advanceContinuous']:
                    # Start continuous move if needed
                    if self._continuousAdvanceFuture is None:
                        self._continuousAdvanceFuture = self.continuousMove()
                    if self._continuousAdvanceFuture.isDone():
                        self._continuousAdvanceFuture.wait()  # check for move errors
                        return self._transition_to_fallback()
                else:
                    # advance to next position if stepping
                    if self.advanceSteps is None:
                        self.setState("cell detection: stepping pipette")
                        self.advanceSteps = self.getAdvanceSteps()
                    if self.stepCount >= len(self.advanceSteps):
                        return self._transition_to_fallback()
                    # make sure we obey advanceStepInterval
                    now = ptime.time()
                    if now - self.lastMove < config['advanceStepInterval']:
                        continue
                    self.lastMove = now

                    self.singleStep()
        self._taskDone(interrupted=True, error="Timed out waiting for cell detect.")
        return config['fallbackState']

    def avoidObstacle(self, already_retracted=False):
        self.setState("avoiding obstacle" + (" (recursively)" if already_retracted else ""))
        if self._continuousAdvanceFuture is not None:
            self._continuousAdvanceFuture.stop("Obstacle detected")
            self._continuousAdvanceFuture = None

        pip = self.dev.pipetteDevice
        speed = self.config['belowSurfaceSpeed']

        init_pos = np.array(pip.globalPosition())
        direction = self.direction
        if already_retracted:
            retract_pos = init_pos
        else:
            retract_pos = init_pos - self.config['sidestepBackupDistance'] * direction
            self.waitFor(pip._moveToGlobal(retract_pos, speed=speed))

        start_time = ptime.time()
        while self._analysis.obstacle_detected():
            self.processAtLeastOneTestPulse()
            if ptime.time() - start_time > self.config['obstacleRecoveryTime']:
                raise TimeoutError("Pipette fouled by obstacle")

        # pick a sidestep point orthogonal to the pipette direction on the xy plane
        xy_perpendicular = np.array([-direction[1], direction[0], 0])
        sidestep = self.config['sidestepLateralDistance'] * xy_perpendicular / np.linalg.norm(xy_perpendicular)
        sidestep_pos = retract_pos + sidestep
        self.waitFor(pip._moveToGlobal(sidestep_pos, speed=speed))

        go_past_pos = sidestep_pos + self.config['sidestepPassDistance'] * direction
        move = pip._moveToGlobal(go_past_pos, speed=speed)
        while not move.isDone():
            self.processAtLeastOneTestPulse()
            if self._analysis.obstacle_detected():
                move.stop("Obstacle detected while sidestepping")
                move.wait()
                self.waitFor(pip._moveToGlobal(retract_pos, speed=speed))
                return self.avoidObstacle(already_retracted=True)
            self.checkStop()
        self.waitFor(move)
        pos = np.array(pip.globalPosition())
        self.waitFor(pip._moveToGlobal(pos - sidestep, speed=speed))

    def obstacleDetected(self):
        return self.config['obstacleDetection'] and self._analysis.obstacle_detected()

    def processAtLeastOneTestPulse(self):
        while not (tps := self.getTestPulses(timeout=0.2)):
            self.checkStop()
        self._analysis.process_test_pulses(tps)
        self._lastTestPulse = tps[-1]

    def weTookTooLong(self):
        if self._startTime is None:
            self._startTime = ptime.time()
        return self.config['cellDetectTimeout'] is not None and ptime.time() - self._startTime > self.config['cellDetectTimeout']

    def targetCellFound(self) -> str | bool:
        if self.closeEnoughToTargetToDetectCell():
            if self._analysis.cell_detected_fast():
                return 'fast'
            if self._analysis.cell_detected_slow():
                return 'slow'
        return False

    def aboveSurface(self, pos=None):
        if pos is None:
            pos = self.dev.pipetteDevice.globalPosition()
        surface = self.dev.pipetteDevice.scopeDevice().getSurfaceDepth()
        return pos[2] > surface

    def closeEnoughToTargetToDetectCell(self, pos=None):
        pip = self.dev.pipetteDevice
        target = np.array(pip.targetPosition())
        if pos is None:
            pos = np.array(pip.globalPosition())
        return np.linalg.norm(target - pos) < self.config['minDetectionDistance']

    def _transition_to_fallback(self):
        self._taskDone(interrupted=True, error="No cell found before end of search path")
        self.dev.patchRecord()['detectedCell'] = False
        return self.config['fallbackState']

    def _transition_to_seal(self, speed):
        self.setState(f"cell detected ({speed} criteria)")
        self._taskDone()
        self.dev.patchRecord()['detectedCell'] = True
        return "seal"

    def _calc_direction(self):
        # what direction are we moving?
        pip = self.dev.pipetteDevice
        if self.config['advanceMode'] == 'vertical':
            direction = np.array([0.0, 0.0, -1.0])
        elif self.config['advanceMode'] == 'axial':
            direction = pip.globalDirection()
        elif self.config['advanceMode'] == 'target':
            direction = np.array(pip.targetPosition()) - np.array(pip.globalPosition())
        else:
            raise ValueError(f"advanceMode must be 'vertical', 'axial', or 'target'  (got {self.config['advanceMode']!r})")
        return direction / np.linalg.norm(direction)

    def firstSurfacePosition(self):
        """Return the first position along the pipette search path which could be below the surface."""
        pip = self.dev.pipetteDevice
        pos = np.array(pip.globalPosition())
        surface = pip.scopeDevice().getSurfaceDepth()
        angle = pip.pitchRadians()
        dz = pos[2] - surface
        if dz <= 0:
            return pos
        return pos + self.direction * (dz / np.cos(angle))

    def fastTravelEndpoint(self):
        """Return the last position along the pipette search path to be traveled at full speed."""
        pip = self.dev.pipetteDevice
        target = np.array(pip.targetPosition())
        return target - (self.direction * self.config['minDetectionDistance'])

    def finalSearchEndpoint(self):
        """Return the final position along the pipette search path, taking into account 
        maxAdvanceDistance, maxAdvanceDepthBelowSurface, and maxAdvanceDistancePastTarget.
        """
        config = self.config
        dev = self.dev
        pip = dev.pipetteDevice
        pos = np.array(pip.globalPosition())
        surface = pip.scopeDevice().getSurfaceDepth()
        target = np.array(pip.targetPosition())

        endpoint = None

        # max search distance
        if config['maxAdvanceDistance'] is not None:
            endpoint = pos + self.direction * config['maxAdvanceDistance']

        # max surface depth 
        if config['maxAdvanceDepthBelowSurface'] is not None and self.direction[2] < 0:
            endDepth = surface - config['maxAdvanceDepthBelowSurface']
            dz = endDepth - pos[2]
            depthEndpt = pos + self.direction * (dz / self.direction[2])
            # is the surface depth endpoint closer?
            if endpoint is None or np.linalg.norm(endpoint-pos) > np.linalg.norm(depthEndpt-pos):
                endpoint = depthEndpt

        # max distance past target
        if config['advanceMode'] == 'target' and config['maxAdvanceDistancePastTarget'] is not None:
            targetEndpt = target + self.direction * config['maxAdvanceDistancePastTarget']
            # is the target endpoint closer?
            if endpoint is None or np.linalg.norm(endpoint-pos) > np.linalg.norm(targetEndpt-pos):
                endpoint = targetEndpt

        if endpoint is None:
            raise Exception("Cell detect state requires one of maxAdvanceDistance, maxAdvanceDepthBelowSurface, or maxAdvanceDistancePastTarget.")

        return endpoint

    @Future.wrap
    def continuousMove(self, _future):
        """Begin moving pipette continuously along search path.
        """
        self.setState("continuous pipette advance")
        if self.aboveSurface():
            speed = self.config['aboveSurfaceSpeed']
            surface = self.firstSurfacePosition()
            _future.waitFor(self.dev.pipetteDevice._moveToGlobal(surface, speed=speed), timeout=None)
            self.setState("moved to surface")
        if not self.closeEnoughToTargetToDetectCell():
            speed = self.config['belowSurfaceSpeed']
            midway = self.fastTravelEndpoint()
            _future.waitFor(self.dev.pipetteDevice._moveToGlobal(midway, speed=speed), timeout=None)
            self.setState("moved to detection area")
        speed = self.config['detectionSpeed']
        endpoint = self.finalSearchEndpoint()
        if self.config['preTargetWiggle']:
            distance = np.linalg.norm(endpoint - np.array(self.dev.pipetteDevice.globalPosition()))
            count = int(distance / self.config['preTargetWiggleStep'])
            for _ in range(count):
                self.setState("pre-target wiggle")
                retract_pos = self.dev.pipetteDevice.globalPosition() - self.direction * self.config['preTargetWiggleStep']
                _future.waitFor(self.dev.pipetteDevice._moveToGlobal(retract_pos, speed=speed), timeout=None)
                self.wiggle(
                    speed=self.config['preTargetWiggleSpeed'],
                    radius=self.config['preTargetWiggleRadius'],
                    repetitions=1,
                    duration=self.config['preTargetWiggleDuration'],
                    pipette_direction=self.direction,
                )
                step_pos = self.dev.pipetteDevice.globalPosition() + self.direction * self.config['preTargetWiggleStep']
                _future.waitFor(self.dev.pipetteDevice._moveToGlobal(step_pos, speed=speed), timeout=None)
        _future.waitFor(self.dev.pipetteDevice._moveToGlobal(endpoint, speed=speed), timeout=None)

    def getAdvanceSteps(self):
        """Return the list of step positions to take along the search path.
        """
        config = self.config
        endpoint = self.finalSearchEndpoint()
        pos = np.array(self.dev.pipetteDevice.globalPosition())
        diff = endpoint - pos
        dist = np.linalg.norm(diff)
        nSteps = int(dist / config['advanceStepDistance'])
        step = diff * config['advanceStepDistance'] / dist
        return pos[np.newaxis, :] + step[np.newaxis, :] * np.arange(nSteps)[:, np.newaxis]

    def singleStep(self):
        """Advance a single step in the search path and block until the move has finished.
        """
        config = self.config
        dev = self.dev

        stepPos = self.advanceSteps[self.stepCount]
        self.stepCount += 1
        if self.aboveSurface(stepPos):
            speed = config['aboveSurfaceSpeed']
        elif self.closeEnoughToTargetToDetectCell(stepPos):
            speed = config['detectionSpeed']
        else:
            speed = config['belowSurfaceSpeed']
        self.waitFor(dev.pipetteDevice._moveToGlobal(stepPos, speed=speed))

    def cleanup(self):
        if self._continuousAdvanceFuture is not None:
            self._continuousAdvanceFuture.stop()
        patchrec = self.dev.patchRecord()
        patchrec['cellDetectFinalTarget'] = tuple(self.dev.pipetteDevice.targetPosition())
        super().cleanup()


class SealState(PatchPipetteState):
    """Handles sealing onto cell

    State name: "seal"

    - monitor resistance to detect loose seal and GOhm seal
    - set holding potential after loose seal
    - modulate pressure to improve likelihood of forming seal
    - cut pressure after GOhm and transition to cell attached

    Parameters
    ----------
    pressureMode : str
        'auto' enables automatic pressure control during sealing; 
        'user' simply switches to user control for sealing.
    startingPressure : float
        Initial pressure (Pascals) to apply when beginning sealing in 'auto' mode.
    holdingThreshold : float
        Seal resistance (ohms) above which the holding potential will switch 
        from its initial value to the value specified in the *holdingPotential*
        parameter.
    holdingPotential : float
        Holding potential (volts) to apply to the pipette after the seal resistance
        becomes greater than *holdingThreshold*.
    sealThreshold : float
        Seal resistance (ohms) above which the pipette is considered sealed and
        transitions to the 'cell attached' state.  Default 1e9
    breakInThreshold : float
        Capacitance (Farads) above which the pipette is considered to be whole-cell and 
        transitions to the 'break in' state (in case of partial break-in, we don't want to transition
        directly to 'whole cell' state).
    nSlopeSamples : int
        Number of consecutive test pulse measurements over which the rate of change
        in seal resistance is measured (for automatic pressure control).
    autoSealTimeout : float
        Maximum timeout (seconds) before the seal attempt is aborted, 
        transitioning to *fallbackState*.
    pressureLimit : float
        The largest vacuum pressure (pascals, expected negative value) to apply during sealing.
        When this pressure is reached, the pressure is reset to 0 and the ramp starts over after a delay.
    pressureChangeRates : list
        A list of (seal_resistance_threshold, pressure_change) tuples that determine how much to
        change the current seal pressure based on the rate of change in seal resistance.
        For each iteration, select the first tuple in the list where the current rate of
        change in seal resistance is _less_ than the threshold specified in the tuple.
    delayBeforePressure : float
        Wait time (seconds) at beginning of seal state before applying negative pressure.
    delayAfterSeal : float
        Wait time (seconds) after GOhm seal is acquired, before transitioning to next state.
    afterSealPressure : float
        Pressure (Pascals) to apply during *delayAfterSeal* interval. This can help to stabilize the seal after initial formamtion.
    resetDelay : float
        Wait time (seconds) after pressureLimit is reached, before restarting pressure ramp.

    """
    stateName = 'seal'

    _parameterDefaultOverrides = {
        'initialClampMode': 'VC',
        'initialVCHolding': 0,
        'initialTestPulseEnable': True,
        'fallbackState': 'fouled',
    }
    _parameterTreeConfig = {
        'pressureMode': {'type': 'str', 'default': 'user', 'limits': ['auto', 'user']},
        'startingPressure': {'type': 'float', 'default': -1000},
        'holdingThreshold': {'type': 'float', 'default': 100e6},
        'holdingPotential': {'type': 'float', 'default': -70e-3},
        'sealThreshold': {'type': 'float', 'default': 1e9},
        'breakInThreshold': {'type': 'float', 'default': 10e-12, 'suffix': 'F'},
        'nSlopeSamples': {'type': 'int', 'default': 5},
        'autoSealTimeout': {'type': 'float', 'default': 30.0, 'suffix': 's'},
        'pressureLimit': {'type': 'float', 'default': -3e3, 'suffix': 'Pa'},
        'maxVacuum': {'type': 'float', 'default': -3e3, 'suffix': 'Pa'},  # TODO Deprecated. Remove after 2024-10-01
<<<<<<< HEAD
        'pressureChangeRates': {'type': 'str', 'default': "[(-1e6, 200), (0.5e6, -100)]"},  # TODO
=======
        'pressureChangeRates': {'type': 'str', 'default': "[(-1e6, 200), (0.5e6, -100), (0, 0)]"},  # TODO
>>>>>>> 993ad766
        'delayBeforePressure': {'type': 'float', 'default': 0.0, 'suffix': 's'},
        'delayAfterSeal': {'type': 'float', 'default': 5.0, 'suffix': 's'},
        'afterSealPressure': {'type': 'float', 'default': -1000, 'suffix': 'Pa'},
        'resetDelay': {'type': 'float', 'default': 5.0, 'suffix': 's'},
    }

    def initialize(self):
        if self.config['maxVacuum'] != self.defaultConfig()['maxVacuum']:
            warnings.warn("maxVacuum parameter is deprecated; use pressureLimit instead", DeprecationWarning)
            if self.config['pressureLimit'] != self.defaultConfig()['pressureLimit']:
                self.config['pressureLimit'] = self.config['maxVacuum']
        self.dev.clean = False
        super().initialize()

    def run(self):
        self.monitorTestPulse()
        config = self.config
        dev: "PatchPipette" = self.dev

        recentTestPulses = deque(maxlen=config['nSlopeSamples'])
        while True:
            initialTP = dev.clampDevice.lastTestPulse()
            if initialTP is not None:
                break
            self.checkStop()
            time.sleep(0.05)
        
        initialResistance = initialTP.analysis['steady_state_resistance']
        patchrec = dev.patchRecord()
        patchrec['resistanceBeforeSeal'] = initialResistance
        patchrec['capacitanceBeforeSeal'] = initialTP.analysis['capacitance']
        startTime = ptime.time()
        pressure = config['startingPressure']

        if isinstance(config['pressureChangeRates'], str):
            config['pressureChangeRates'] = eval(config['pressureChangeRates'], units.__dict__)
        # sort pressure change rates by resistance slope thresholds
        pressureChangeRates = sorted(config['pressureChangeRates'], key=lambda x: x[0])

        mode = config['pressureMode']
        self.setState(f'beginning seal (mode: {mode!r})')
        if mode == 'user':
            dev.pressureDevice.setPressure(source='user', pressure=0)
        elif mode == 'auto':
            if config['delayBeforePressure'] == 0:
                dev.pressureDevice.setPressure(source='regulator', pressure=pressure)
            else:
                dev.pressureDevice.setPressure(source='atmosphere', pressure=0)
        else:
            raise ValueError(f"pressureMode must be 'auto' or 'user' (got '{mode}')")

        dev.setTipClean(False)

        patchrec['attemptedSeal'] = True
        holdingSet = False

        while True:
            self.checkStop()

            # pull in all new test pulses (hopefully only one since the last time we checked)
            tps = self.getTestPulses(timeout=0.2)            
            recentTestPulses.extend(tps)
            if len(tps) == 0:
                continue
            tp = tps[-1]

            ssr = tp.analysis['steady_state_resistance']
            cap = tp.analysis['capacitance']

            patchrec['resistanceBeforeBreakin'] = ssr
            patchrec['capacitanceBeforeBreakin'] = cap

            if ssr > config['holdingThreshold'] and not holdingSet:
                self.setState(f'enable holding potential {config["holdingPotential"] * 1000:0.1f} mV')
                dev.clampDevice.setHolding(mode="VC", value=config['holdingPotential'])
                holdingSet = True

            # seal detected? 
            if ssr > config['sealThreshold']:
                self.setState('gigaohm seal detected')

                # delay for a short period, possibly applying pressure to allow seal to stabilize
                if config['delayAfterSeal'] > 0:
                    if config['afterSealPressure'] == 0:
                        dev.pressureDevice.setPressure(source='atmosphere', pressure=0)
                    else:
                        dev.pressureDevice.setPressure(source='regulator', pressure=config['afterSealPressure'])
                    self.sleep(config['delayAfterSeal'])

                dev.pressureDevice.setPressure(source='atmosphere', pressure=0)

                dev.clampDevice.autoCapComp()

                self._taskDone()
                patchrec['sealSuccessful'] = True
                return 'cell attached'
            
            if mode == 'auto':
                dt = ptime.time() - startTime
                if dt < config['delayBeforePressure']:
                    # delay at atmospheric pressure before starting suction
                    continue

                if dt > config['autoSealTimeout']:
                    patchrec['sealSuccessful'] = False
                    self._taskDone(interrupted=True, error=f"Seal failed after {dt:f} seconds")
                    return config['fallbackState']

                # update pressure
                res = np.array([tp.analysis['steady_state_resistance'] for tp in recentTestPulses])
                times = np.array([tp.start_time for tp in recentTestPulses])
                slope = scipy.stats.linregress(times, res).slope
                pressure = np.clip(pressure, config['pressureLimit'], 0)
                
                # decide how much to adjust pressure based on rate of change in seal resistance
                for max_slope, change in pressureChangeRates:
                    if max_slope is None or slope < max_slope:
                        pressure += change
                        break
                
                # here, if the pressureLimit has been achieved and we are still sealing, cycle back to starting
                # pressure and redo the pressure change
                if pressure <= config['pressureLimit']:
                    dev.pressureDevice.setPressure(source='atmosphere', pressure=0)
                    self.sleep(config['resetDelay'])
                    pressure = config['startingPressure']
                    dev.pressureDevice.setPressure(source='regulator', pressure=pressure)
                    continue

                self.setState(f'Rpip slope: {slope / 1e6:g} MOhm/sec   Pressure: {pressure:g} Pa')
                dev.pressureDevice.setPressure(source='regulator', pressure=pressure)

    def cleanup(self):
        self.dev.pressureDevice.setPressure(source='atmosphere')
        super().cleanup()


class CellAttachedState(PatchPipetteState):
    """Pipette in cell-attached configuration

    State name: "cell attached"

    - automatically transition to 'break in' after a delay
    - monitor for spontaneous break-in or loss of attached cell

    Parameters
    ----------
    autoBreakInDelay : float
        Delay time (seconds) before transitioning to 'break in' state. If None, then never automatically
        transition to break-in.
    capacitanceThreshold : float
        Capacitance (default 10pF) above which the pipette is considered to be whole-cell and immediately
        transitions to the 'break in' state (in case of partial break-in, we don't want to transition
        directly to 'whole cell' state).
    minimumBreakInResistance : float
        Minimum resistance (Ohms) to allow spontaneous break-in to occur. Default 1 GOhm.
    resistanceThreshold : float
        Steady state resistance threshold (default 100MΩ) below which the cell is considered to either be
        'spontaneousDetachmentState' or 'spontaneousBreakInState'.
    holdingCurrentThreshold : float
        Holding current (presumed negative) below which the cell is considered to be lost and the state goes
        to `spontaneousDetachmentState'. Default -1nA.
    spontaneousBreakInState : str
        Name of state to transition to when the membrane breaks in spontaneously. Default is 'break in' so
        that partial break-ins will be completed. Consider 'whole cell' to avoid break-in protocol.
    spontaneousDetachmentState : str
        Name of state to transition to when the pipette completely loses its seal. Default is 'fouled', but
        consider using 'seal' or 'cell detect' for a retry.
    """
    stateName = 'cell attached'
    _parameterDefaultOverrides = {
        'initialPressureSource': 'atmosphere',
        'initialClampMode': 'VC',
        'initialVCHolding': -70e-3,
        'initialTestPulseEnable': True,
    }
    _parameterTreeConfig = {
        'autoBreakInDelay': {'type': 'float', 'default': None, 'optional': True, 'suffix': 's'},
        'capacitanceThreshold': {'type': 'float', 'default': 10e-12, 'suffix': 'F'},
        'minimumBreakInResistance': {'type': 'float', 'default': 1e9, 'suffix': 'Ω'},
        'holdingCurrentThreshold': {'type': 'float', 'default': -1e-9, 'suffix': 'A'},
        'resistanceThreshold': {'type': 'float', 'default': 500e6, 'suffix': 'Ω'},
        'spontaneousBreakInState': {'type': 'str', 'default': 'break in'},
        'spontaneousDetachmentState': {'type': 'str', 'default': 'fouled'},
    }

    def run(self):
        self.monitorTestPulse()
        patchrec = self.dev.patchRecord()
        config = self.config
        last_measure = startTime = ptime.time()
        cap_avg = None
        delay = config['autoBreakInDelay']
        while True:
            if delay is not None and ptime.time() - startTime > delay:
                return 'break in'

            self.checkStop()

            tps = self.getTestPulses(timeout=0.2)
            if len(tps) == 0:
                continue

            tp = tps[-1]
            holding = tp.analysis['baseline_current']
            if holding < self.config['holdingCurrentThreshold']:
                self._taskDone(interrupted=True, error='Holding current exceeded threshold.')
                return config['spontaneousDetachmentState']

            cap = tp.analysis['capacitance']
            dt = ptime.time() - last_measure
            last_measure += dt
            if cap_avg is None:
                cap_avg = tp.analysis['capacitance']
            cap_avg_tau = 1  # seconds
            cap_alpha = 1 - np.exp(-dt / cap_avg_tau)
            cap_avg = cap_avg * (1 - cap_alpha) + cap * cap_alpha
            ssr = tp.analysis['steady_state_resistance']
            if cap_avg > config['capacitanceThreshold'] and ssr < config['minimumBreakInResistance']:
                patchrec['spontaneousBreakin'] = True
                return config['spontaneousBreakInState']

            if ssr < config['resistanceThreshold']:
                self._taskDone(interrupted=True, error='Steady state resistance dropped below threshold.')
                return config['spontaneousDetachmentState']

            patchrec['resistanceBeforeBreakin'] = ssr
            patchrec['capacitanceBeforeBreakin'] = cap


class BreakInState(PatchPipetteState):
    """State using pressure pulses to rupture membrane for whole cell recording.

    State name: "break in"

    - applies a sequence of pressure pulses of increasing strength
    - monitors for break-in

    Parameters
    ----------
    nPulses : list of int
        Number of pressure pulses to apply on each break-in attempt
    pulseDurations : list of float
        Duration (seconds) of pulses to apply on each break in attempt
    pulsePressures : list of float
        Pressure (Pascals) of pulses to apply on each break in attempt
    pulseInterval : float
        Delay (seconds) between break in attempts
    capacitanceThreshold : float
        Capacitance (Farads) above which to transition to the 'whole cell' state
        (note that resistance threshold must also be met)
    resistanceThreshold : float
        Resistance (Ohms) below which to transition to the 'whole cell' state if 
        capacitance threshold is met, or fail otherwise.
    holdingCurrentThreshold : float
        Holding current (Amps) below which the cell is considered to be lost and the state fails.
    """
    stateName = 'break in'
    _parameterDefaultOverrides = {
        'initialPressureSource': 'atmosphere',
        'initialClampMode': 'VC',
        'initialVCHolding': -70e-3,
        'initialTestPulseEnable': True,
        'fallbackState': 'fouled',
    }
    _parameterTreeConfig = {
        # idea!
        # 'pulses', 'type': 'table', 'columns': [
        #     'nPulses', 'type': 'int'},
        #     'duration', 'type': 'float', 'suffix': 's'},
        #     'pressure', 'type': 'float', 'suffix': 'Pa'},
        # ]},
        'nPulses': {'type': 'str', 'default': "[1, 1, 1, 1, 1, 2, 2, 3, 3, 5]"},
        'pulseDurations': {'type': 'str', 'default': "[0.2, 0.2, 0.2, 0.2, 0.2, 0.2, 0.3, 0.5, 0.7, 1.5]"},
        'pulsePressures': {'type': 'str', 'default': "[-30e3, -35e3, -40e3, -50e3, -60e3, -60e3, -60e3, -60e3, -60e3, -60e3]"},
        'pulseInterval': {'type': 'float', 'default': 2},
        'resistanceThreshold': {'type': 'float', 'default': 650e6, 'suffix': 'Ω'},
        'capacitanceThreshold': {'type': 'float', 'default': 10e-12, 'suffix': 'F'},
        'holdingCurrentThreshold': {'type': 'float', 'default': -1e-9, 'suffix': 'A'},
    }

    def run(self):
        patchrec = self.dev.patchRecord()
        self.monitorTestPulse()
        config = self.config
        if isinstance(config['nPulses'], str):
            config['nPulses'] = eval(config['nPulses'], units.__dict__)
        if isinstance(config['pulseDurations'], str):
            config['pulseDurations'] = eval(config['pulseDurations'], units.__dict__)
        if isinstance(config['pulsePressures'], str):
            config['pulsePressures'] = eval(config['pulsePressures'], units.__dict__)
        lastPulse = ptime.time()
        attempt = 0

        while True:
            status = self.checkBreakIn()
            if status is True:
                patchrec['spontaneousBreakin'] = True
                patchrec['breakinSuccessful'] = True
                return 'whole cell'
            elif status is False:
                return

            if ptime.time() - lastPulse > config['pulseInterval']:
                nPulses = config['nPulses'][attempt]
                pdur = config['pulseDurations'][attempt]
                press = config['pulsePressures'][attempt]
                self.setState('Break in attempt %d' % attempt)
                status = self.attemptBreakIn(nPulses, pdur, press)
                patchrec['attemptedBreakin'] = True
                if status is True:
                    patchrec['breakinSuccessful'] = True
                    patchrec['spontaneousBreakin'] = False
                    return 'whole cell'
                elif status is False:
                    patchrec['breakinSuccessful'] = False
                    return config['fallbackState']
                lastPulse = ptime.time()
                attempt += 1
        
            if attempt >= len(config['nPulses']):
                self._taskDone(interrupted=True, error='Breakin failed after %d attempts' % attempt)
                patchrec['breakinSuccessful'] = False
                return config['fallbackState']

    def attemptBreakIn(self, nPulses, duration, pressure):
        for _ in range(nPulses):
            # get the next test pulse
            status = self.checkBreakIn()
            if status is not None:
                return status
            self.dev.pressureDevice.setPressure(source='regulator', pressure=pressure)
            time.sleep(duration)
            self.dev.pressureDevice.setPressure(source='atmosphere')
                
    def checkBreakIn(self):
        while True:
            self.checkStop()
            tps = self.getTestPulses(timeout=0.2)
            if len(tps) > 0:
                break
        tp = tps[-1]

        analysis = tp.analysis
        holding = analysis['baseline_current']
        if holding < self.config['holdingCurrentThreshold']:
            self._taskDone(interrupted=True, error='Holding current exceeded threshold.')
            return False

        # If ssr and cap cross threshold => successful break in
        # If only ssr crosses threshold => lost cell
        # If only cap crosses threshold => partial break in, keep trying
        ssr = analysis['steady_state_resistance']
        cap = analysis['capacitance']
        if self.config['resistanceThreshold'] is not None and ssr < self.config['resistanceThreshold']:
            return True
            # if cap > self.config['capacitanceThreshold']:
            #     return True
            # else:
            #     self._taskDone(interrupted=True, error="Resistance dropped below threshold but no cell detected.")
            #     return False

    def cleanup(self):
        dev = self.dev
        try:
            dev.pressureDevice.setPressure(source='atmosphere', pressure=0)
        except Exception:
            printExc("Error resetting pressure after clean")
        super().cleanup()


class ResealAnalysis(SteadyStateAnalysisBase):
    """Class to analyze test pulses and determine reseal behavior."""
    def __init__(self, stretch_threshold: float, tear_threshold: float, detection_tau: float, repair_tau: float):
        super().__init__()
        self._stretch_threshold = stretch_threshold
        self._tear_threshold = tear_threshold
        self._detection_tau = detection_tau
        self._repair_tau = repair_tau

    def is_stretching(self) -> bool:
        """Return True if the resistance is increasing too quickly."""
        return self._last_measurement and self._last_measurement['stretching']

    def is_tearing(self) -> bool:
        """Return True if the resistance is decreasing."""
        return self._last_measurement and self._last_measurement['tearing']

    def process_measurements(self, measurements: np.ndarray) -> np.ndarray:
        ret_array = np.zeros(
            len(measurements),
            dtype=[
                ('time', float),
                ('resistance', float),
                ('detect_avg', float),
                ('repair_avg', float),
                ('detect_ratio', float),
                ('repair_ratio', float),
                ('stretching', bool),
                ('tearing', bool),
            ])
        for i, measurement in enumerate(measurements):
            start_time, resistance = measurement
            if i == 0:
                if self._last_measurement is None:
                    ret_array[i] = (start_time, resistance, 1, 1, 0, 0, False, False)
                    self._last_measurement = ret_array[i]
                    continue
                else:
                    last_measurement = self._last_measurement
            else:
                last_measurement = ret_array[i - 1]

            dt = start_time - last_measurement['time']

            detect_avg, detection_ratio = self._exponential_decay_avg(
                dt, last_measurement['detect_avg'], resistance, self._detection_tau)
            repair_avg, repair_ratio = self._exponential_decay_avg(
                dt, last_measurement['repair_avg'], resistance, self._repair_tau)

            is_stretching = detection_ratio > self._stretch_threshold or repair_ratio > self._stretch_threshold
            is_tearing = detection_ratio < self._tear_threshold or repair_ratio < self._tear_threshold
            ret_array[i] = (
                start_time,
                resistance,
                detect_avg,
                repair_avg,
                detection_ratio,
                repair_ratio,
                is_stretching,
                is_tearing,
            )
            self._last_measurement = ret_array[i]
        return ret_array


class ResealState(PatchPipetteState):
    """State that retracts pipette slowly to attempt to reseal the cell.

    Negative pressure may optionally be applied to attempt nucleus extraction

    State name: "reseal"

    Parameters
    ----------
    extractNucleus : bool
        Whether to attempt nucleus extraction during reseal (default True)
    nuzzlePressureLimit : float
        Largest vacuum pressure (pascals, expected negative) to apply during nuzzling (default is -4 kPa)
    nuzzleDuration : float
        Duration (seconds) to spend nuzzling (default is 15s)
    nuzzleInitialPressure : float
        Initial pressure (Pa) to apply during nuzzling (default is 0 Pa)
    nuzzleLateralWiggleRadius : float
        Radius of lateral wiggle during nuzzling (default is 5 µm)
    nuzzleRepetitions : int
        Number of times to repeat the nuzzling sequence (default is 2)
    nuzzleSpeed : float
        Speed to move pipette during nuzzling (default is 5 µm / s)
    initialPressure : float
        Initial pressure (Pa) to apply after nucleus nuzzling, before retraction (default is -0.5 kPa)
    retractionPressure : float
        Pressure (Pa) to apply during retraction (default is -4 kPa)
    pressureChangeRate : float
        Rate at which pressure should change from initial/nuzzleLimit to retraction (default is 0.5 kPa / min)
    maxRetractionSpeed : float
        Speed in m/s to move pipette during each stepwise movement of the retraction (default is 10 um / s)
    retractionStepInterval : float
        Interval (seconds) between stepwise movements of the retraction (default is 5s)
    resealTimeout : float
        Seconds before reseal attempt exits, not including grabbing the nucleus and baseline measurements (default is
        10 min)
    detectionTau : float
        Seconds of resistence measurements to average when detecting tears and stretches (default 1s)
    repairTau : float
        Seconds of resistence measurements to average when determining when a tear or stretch has been corrected
        (default 10s)
    fallbackState : str
        State to transition to if reseal fails (default is 'whole cell')
    stretchDetectionThreshold : float
        Maximum access resistance ratio before the membrane is considered to be stretching (default is 1.05)
    tearDetectionThreshold : float
        Minimum access resistance ratio before the membrane is considered to be tearing (default is 1)
    retractionSuccessDistance : float
        Distance (meters) to retract before checking for successful reseal (default is 200 µm)
    resealSuccessResistance : float
        Resistance (Ohms) above which the reseal is considered successful (default is 1e9)
    resealSuccessDuration : float
        Duration (seconds) to wait after successful reseal before transitioning to the slurp (default is 5s)
    slurpPressure : float
        Pressure (Pa) to apply when trying to get the nucleus into the pipette (default is -10 kPa)
    slurpRetractionSpeed : float
        Speed in m/s to move pipette during nucleus slurping (default is 10 µm / s)
    slurpDuration : float
        Duration (seconds) to apply suction when trying to get the nucleus into the pipette (default is 10s)
    slurpHeight : float
        Height (meters) above the surface to conduct nucleus slurping and visual check (default is 50 µm)
    """

    stateName = 'reseal'

    _parameterDefaultOverrides = {
        'initialClampMode': 'VC',
        'initialVCHolding': -70e-3,
        'initialTestPulseEnable': True,
        'initialPressure': -0.5e3,
        'initialPressureSource': 'regulator',
    }
    _parameterTreeConfig = {
        'extractNucleus': {'type': 'bool', 'default': True},
        'fallbackState': {'type': 'str', 'default': 'whole cell'},
        'nuzzleDuration': {'type': 'float', 'default': 15, 'suffix': 's'},
        'nuzzleInitialPressure': {'type': 'float', 'default': 0, 'suffix': 'Pa'},
        'nuzzleLateralWiggleRadius': {'type': 'float', 'default': 5e-6, 'suffix': 'm'},
        'nuzzlePressureLimit': {'type': 'float', 'default': -1e3, 'suffix': 'Pa'},
        'nuzzleRepetitions': {'type': 'int', 'default': 2},
        'nuzzleSpeed': {'type': 'float', 'default': 5e-6, 'suffix': 'm/s'},
        'pressureChangeRate': {'type': 'float', 'default': 0.5e3 / 60, 'suffix': 'Pa/s'},
        'resealTimeout': {'type': 'float', 'default': 10 * 60, 'suffix': 's'},
        'retractionPressure': {'type': 'float', 'default': -4e3, 'suffix': 'Pa'},
        'maxRetractionSpeed': {'type': 'float', 'default': 10e-6, 'suffix': 'm/s'},
        'retractionStepInterval': {'type': 'float', 'default': 5, 'suffix': 's'},
        'retractionSuccessDistance': {'type': 'float', 'default': 200e-6, 'suffix': 'm'},
        'resealSuccessResistance': {'type': 'float', 'default': 1e9, 'suffix': 'Ω'},
        'resealSuccessDuration': {'type': 'float', 'default': 5, 'suffix': 's'},
        'detectionTau': {'type': 'float', 'default': 1, 'suffix': 's'},
        'repairTau': {'type': 'float', 'default': 10, 'suffix': 's'},
        'stretchDetectionThreshold': {'type': 'float', 'default': 0.005},
        'tearDetectionThreshold': {'type': 'float', 'default': -0.00128},
        'slurpPressure': {'type': 'float', 'default': -10e3, 'suffix': 'Pa'},
        'slurpRetractionSpeed': {'type': 'float', 'default': 10e-6, 'suffix': 'm/s'},
        'slurpDuration': {'type': 'float', 'default': 10, 'suffix': 's'},
        'slurpHeight': {'type': 'float', 'default': 50e-6, 'suffix': 'm'},
    }

    def __init__(self, *args, **kwds):
        super().__init__(*args, **kwds)
        self._pressureFuture = None
        self._lastResistance = None
        self._firstSuccessTime = None
        self._startPosition = np.array(self.dev.pipetteDevice.globalPosition())
        self._analysis = ResealAnalysis(
            stretch_threshold=self.config['stretchDetectionThreshold'],
            tear_threshold=self.config['tearDetectionThreshold'],
            detection_tau=self.config['detectionTau'],
            repair_tau=self.config['repairTau'],
        )

    def nuzzle(self):
        """Wiggle the pipette around inside the cell to clear space for a nucleus to be extracted."""
        self.setState("nuzzling")
        # TODO move back a little?

        @contextlib.contextmanager
        def pressure_ramp():
            self.dev.pressureDevice.setPressure(source='regulator', pressure=self.config['nuzzleInitialPressure'])
            self._pressureFuture = self.dev.pressureDevice.rampPressure(
                target=self.config['nuzzlePressureLimit'], duration=self.config['nuzzleDuration'])
            yield
            self.waitFor(self._pressureFuture)

        self.wiggle(
            speed=self.config['nuzzleSpeed'],
            radius=self.config['nuzzleLateralWiggleRadius'],
            duration=self.config['nuzzleDuration'],
            repetitions=self.config['nuzzleRepetitions'],
            extra=pressure_ramp,
        )

    @Future.wrap
    def startRollingResistanceThresholds(self, _future: Future):
        """Start a rolling average of the resistance to detect stretching and tearing. Load the first 20s of data."""
        self.monitorTestPulse()
        start = ptime.time()
        while ptime.time() - start < self.config['repairTau']:
            _future.checkStop()
            self.processAtLeastOneTestPulse()

    def isStretching(self) -> bool:
        """Return True if the resistance is increasing too quickly."""
        return self._analysis.is_stretching()

    def isTearing(self) -> bool:
        """Return True if the resistance is decreasing."""
        return self._analysis.is_tearing()

    def isRetractionSuccessful(self):
        if self.retractionDistance() > self.config['retractionSuccessDistance'] or (
                self._lastResistance is not None and self._lastResistance > self.config['resealSuccessResistance']
        ):
            if self._firstSuccessTime is None:
                self._firstSuccessTime = ptime.time()
            elif ptime.time() - self._firstSuccessTime > self.config['resealSuccessDuration']:
                return True
        else:
            self._firstSuccessTime = None
        return False

    def processAtLeastOneTestPulse(self):
        """Wait for at least one test pulse to be processed."""
        while True:
            self.checkStop()
            tps = self.getTestPulses(timeout=0.2)
            if len(tps) > 0:
                break
            self.sleep(0.2)
        self._lastResistance = self._analysis.process_test_pulses(tps)['resistance'][-1]

    def run(self):
        config = self.config
        dev = self.dev
        baseline_future = self.startRollingResistanceThresholds()
        if config['extractNucleus'] is True:
            self.nuzzle()
        self.checkStop()
        self.setState("measuring baseline resistance")
        self.waitFor(baseline_future, timeout=self.config['repairTau'])
        dev.pressureDevice.setPressure(source='regulator', pressure=config['retractionPressure'])

        start_time = ptime.time()  # getting the nucleus and baseline measurements doesn't count
        recovery_future = None
        retraction_future = None
        while not self.isRetractionSuccessful():
            if config['resealTimeout'] is not None and ptime.time() - start_time > config['resealTimeout']:
                self._taskDone(interrupted=True, error="Timed out attempting to reseal.")
                return config['fallbackState']

            self.processAtLeastOneTestPulse()

            if self.isStretching():
                if retraction_future and not retraction_future.isDone():
                    self.setState("handling stretch")
                    retraction_future.stop()
            elif self.isTearing():
                if retraction_future and not retraction_future.isDone():
                    self.setState("handling tear")
                    retraction_future.stop()
                    self._moveFuture = recovery_future = dev.pipetteDevice.stepwiseAdvance(
                        self._startPosition[2],
                        maxSpeed=self.config['maxRetractionSpeed'],
                        interval=config['retractionStepInterval'],
                    )
            elif retraction_future is None or retraction_future.wasInterrupted():
                if recovery_future is not None and not recovery_future.isDone():
                    recovery_future.stop()
                self.setState("retracting")
                self._moveFuture = retraction_future = dev.pipetteDevice.stepwiseAdvance(
                    dev.pipetteDevice.approachDepth(),
                    maxSpeed=config['maxRetractionSpeed'],
                    interval=config['retractionStepInterval'],
                )

            self.sleep(0.2)

        self.setState("slurping in nucleus")
        self.cleanup()
        dev.pressureDevice.setPressure(source='regulator', pressure=config['slurpPressure'])
        self._moveFuture = dev.pipetteDevice.goAboveTarget(config['slurpRetractionSpeed'])
        self.sleep(config['slurpDuration'])
        self.waitFor(self._moveFuture, timeout=90)
        dev.pipetteDevice.focusTip()
        dev.pressureDevice.setPressure(source='regulator', pressure=config['initialPressure'])
        self.sleep(np.inf)

    def retractionDistance(self):
        return np.linalg.norm(np.array(self.dev.pipetteDevice.globalPosition()) - self._startPosition)

    def cleanup(self):
        if self._moveFuture is not None:
            self._moveFuture.stop()
        if self._pressureFuture is not None:
            self._pressureFuture.stop()


class MoveNucleusToHomeState(PatchPipetteState):
    """State that moves the pipette to its home position while applying negative pressure.

    State name: home with nucleus

    Parameters
    ----------
    pressureLimit : float
        The smallest vacuum pressure (pascals, expected negative value) to allow during state.
    """
    stateName = "home with nucleus"
    _parameterDefaultOverrides = {
        'initialPressure': None,
        'initialPressureSource': 'regulator',
    }
    _parameterTreeConfig = {
        # for expected negative values, a maximum is the "smallest" magnitude:
        'pressureLimit': {'type': 'float', 'default': -3e3, 'suffix': 'Pa'},
        'positionName': {'type': 'str', 'default': 'extract'},
    }

    def run(self):
        self.waitFor(self.dev.pressureDevice.rampPressure(maximum=self.config['pressureLimit']), timeout=None)
        self.waitFor(self.dev.pipetteDevice.moveTo(self.config['positionName'], 'fast'), timeout=None)
        self.sleep(float("inf"))


class BlowoutState(PatchPipetteState):
    stateName = 'blowout'
    _parameterDefaultOverrides = {
        'initialPressureSource': 'atmosphere',
        'initialClampMode': 'VC',
        'initialVCHolding': 0,
        'initialTestPulseEnable': True,
        'fallbackState': 'bath',
    }
    _parameterTreeConfig = {
        'blowoutPressure': {'type': 'float', 'default': 65e3, 'suffix': 'Pa'},
        'blowoutDuration': {'type': 'float', 'default': 2.0, 'suffix': 'Pa'},
    }

    def run(self):
        patchrec = self.dev.patchRecord()
        self.monitorTestPulse()
        config = self.config

        fut = self.dev.pipetteDevice.retractFromSurface()
        if fut is not None:
            self.waitFor(fut, timeout=None)

        self.dev.pressureDevice.setPressure(source='regulator', pressure=config['blowoutPressure'])
        self.sleep(config['blowoutDuration'])
        self.dev.pressureDevice.setPressure(source='atmosphere', pressure=0)

        # wait until we have a test pulse that ran after blowout was finished.
        start = ptime.time()
        while True:
            self.checkStop()
            tps = self.getTestPulses(timeout=0.2)
            if len(tps) == 0 or tps[-1].start_time < start:
                continue
            break

        tp = tps[-1].analysis
        patchrec['resistanceAfterBlowout'] = tp['steady_state_resistance']
        self.dev.finishPatchRecord()
        return config['fallbackState']
        
    def cleanup(self):
        dev = self.dev
        try:
            dev.pressureDevice.setPressure(source='atmosphere', pressure=0)
        except Exception:
            printExc("Error resetting pressure after blowout")
        super().cleanup()


class CleanState(PatchPipetteState):
    """Pipette cleaning state.

    Cycles +/- pressure in a "clean" bath followed by an optional "rinse" bath.

    Parameters
    ----------
    cleanSequence : list
        List of (pressure (Pa), duration (s)) pairs specifying how to pulse pressure while the pipette tip is in the
        cleaning well.
    rinseSequence : list
        List of (pressure (Pa), duration (s)) pairs specifying how to pulse pressure while the pipette tip is in the
        rinse well.
    approachHeight : float
        Distance (m) above the clean/rinse wells to approach from. This is needed to ensure the pipette avoids the well
        walls when approaching.
    """
    stateName = 'clean'

    _parameterDefaultOverrides = {
        'initialPressureSource': 'atmosphere',
        'initialClampMode': 'VC',
        'initialVCHolding': 0,
        'initialTestPulseEnable': False,
        'fallbackState': 'out',
        'finishPatchRecord': True,
    }
    _parameterTreeConfig = {
        'cleanSequence': {'type': 'str', 'default': "[(-35e3, 1.0), (100e3, 1.0)] * 5"},  # TODO
        'rinseSequence': {'type': 'str', 'default': "[(-35e3, 3.0), (100e3, 10.0)]]"},  # TODO
        'approachHeight': {'type': 'float', 'default': 5e-3, 'suffix': 'm'},
    }

    def __init__(self, *args, **kwds):
        self.currentFuture = None
        super().__init__(*args, **kwds)

    def run(self):
        self.monitorTestPulse()

        config = self.config.copy()
        dev = self.dev
        pip = dev.pipetteDevice

        self.setState('cleaning')

        # retract to safe position for visiting cleaning wells
        startPos = pip.globalPosition()
        safePos = pip.pathGenerator.safeYZPosition(startPos)
        path = pip.pathGenerator.safePath(startPos, safePos, 'fast')
        fut = pip._movePath(path)
        if fut is not None:
            self.waitFor(fut, timeout=None)

        for stage in ('clean', 'rinse'):
            self.checkStop()

            sequence = config[f'{stage}Sequence']
            if isinstance(sequence, str):
                sequence = eval(sequence, units.__dict__)
            if len(sequence) == 0:
                continue

            wellPos = pip.loadPosition(stage)
            if wellPos is None:
                raise ValueError(f"Device {pip.name()} does not have a stored {stage} position.")

            # lift up, then sideways, then down into well
            waypoint1 = safePos.copy()
            waypoint1[2] = wellPos[2] + config['approachHeight']
            waypoint2 = wellPos.copy()
            waypoint2[2] = waypoint1[2]
            path = [
                (waypoint1, 'fast', False, f"get to {waypoint1[2]} z"),
                (waypoint2, 'fast', True, f"above the {stage}ing well"),
                (wellPos, 'fast', False, f"into the {stage}ing well"),
            ]

            self.currentFuture = pip._movePath(path)

            # todo: if needed, we can check TP for capacitance changes here
            # and stop moving as soon as the fluid is detected
            self.waitFor(self.currentFuture, timeout=None)

            for pressure, delay in sequence:
                dev.pressureDevice.setPressure(source='regulator', pressure=pressure)
                self.checkStop(delay)

            self.resetPosition()

        dev.pipetteRecord()['cleanCount'] += 1
        dev.setTipClean(True)
        self.dev.pipetteDevice.moveTo('home', 'fast')
        self.currentFuture = None
        dev.newPatchAttempt()
        return 'out'

    def resetPosition(self):
        if self.currentFuture is not None:
            # play in reverse
            fut = self.currentFuture
            self.currentFuture = None
            self.waitFor(fut.undo(), timeout=None)

    def cleanup(self):
        dev = self.dev
        try:
            dev.pressureDevice.setPressure(source='atmosphere', pressure=0)
        except Exception:
            printExc("Error resetting pressure after clean")
        
        self.resetPosition()

        super().cleanup()


class NucleusCollectState(PatchPipetteState):
    """Nucleus collection state.

    Cycles +/- pressure in a nucleus collection tube.

    Parameters
    ----------
    pressureSequence : list
        List of (pressure (Pa), duration (s)) pairs specifying how to pulse pressure while the pipette tip is in the
        cleaning well.
    approachDistance : float
        Distance (m) from collection location to approach from.
    """
    stateName = 'collect'

    _parameterDefaultOverrides = {
         'initialPressureSource': 'atmosphere',
         'initialTestPulseEnable': False,
         'fallbackState': 'out',
     }
    _parameterTreeConfig = {
        'pressureSequence': {'type': 'str', 'default': "[(60e3, 4.0), (-35e3, 1.0)] * 5"},
        'approachDistance': {'type': 'float', 'default': 30e-3, 'suffix': 's'},
    }

    def __init__(self, *args, **kwds):
        self.currentFuture = None
        super().__init__(*args, **kwds)

    def run(self):
        config = self.config.copy()
        dev = self.dev
        pip = dev.pipetteDevice

        self.setState('nucleus collection')

         # move to top of collection tube
        self.startPos = pip.globalPosition()
        self.collectionPos = pip.loadPosition('collect')
        # self.approachPos = self.collectionPos - pip.globalDirection() * config['approachDistance']

        # self.waitFor([pip._moveToGlobal(self.approachPos, speed='fast')])
        self.waitFor(pip._moveToGlobal(self.collectionPos, speed='fast'), timeout=None)

        sequence = config['pressureSequence']
        if isinstance(sequence, str):
            sequence = eval(sequence, units.__dict__)

        for pressure, delay in sequence:
            dev.pressureDevice.setPressure(source='regulator', pressure=pressure)
            self.checkStop(delay)

        dev.pipetteRecord()['expelled_nucleus'] = True
        return 'out'

    def resetPosition(self):
        pip = self.dev.pipetteDevice
        # self.waitFor([pip._moveToGlobal(self.approachPos, speed='fast')])
        self.waitFor(pip._moveToGlobal(self.startPos, speed='fast'), timeout=None)

    def cleanup(self):
        dev = self.dev
        try:
            dev.pressureDevice.setPressure(source='atmosphere', pressure=0)
        except Exception:
            printExc("Error resetting pressure after collection")
        
        self.resetPosition()
        super().cleanup()<|MERGE_RESOLUTION|>--- conflicted
+++ resolved
@@ -1035,11 +1035,7 @@
         'autoSealTimeout': {'type': 'float', 'default': 30.0, 'suffix': 's'},
         'pressureLimit': {'type': 'float', 'default': -3e3, 'suffix': 'Pa'},
         'maxVacuum': {'type': 'float', 'default': -3e3, 'suffix': 'Pa'},  # TODO Deprecated. Remove after 2024-10-01
-<<<<<<< HEAD
-        'pressureChangeRates': {'type': 'str', 'default': "[(-1e6, 200), (0.5e6, -100)]"},  # TODO
-=======
         'pressureChangeRates': {'type': 'str', 'default': "[(-1e6, 200), (0.5e6, -100), (0, 0)]"},  # TODO
->>>>>>> 993ad766
         'delayBeforePressure': {'type': 'float', 'default': 0.0, 'suffix': 's'},
         'delayAfterSeal': {'type': 'float', 'default': 5.0, 'suffix': 's'},
         'afterSealPressure': {'type': 'float', 'default': -1000, 'suffix': 'Pa'},
