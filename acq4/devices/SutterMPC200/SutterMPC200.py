import time

from acq4.drivers.SutterMPC200 import SutterMPC200 as MPC200_Driver
from acq4.util import Qt, ptime
from acq4.util.Mutex import Mutex
from acq4.util.Thread import Thread
from pyqtgraph import debug
<<<<<<< HEAD

=======
from ..Stage import Stage, MoveFuture
>>>>>>> 15639a86


def __reload__(old):
    # copy some globals if the module is reloaded
    SutterMPC200._monitor = old['SutterMPC200']._monitor


class ChangeNotifier(Qt.QObject):
    """Used to send raw (unscaled) stage position updates to other devices. 
    In particular, focus motors may use this to hijack unused ROE axes.
    """
    sigPosChanged = Qt.Signal(object, object, object)


class SutterMPC200(Stage):
    """
    This Device class represents a single drive of a Sutter MPC-200 stage/manipulator driver.
    Config options are: 

        port: <serial port>  # eg. 'COM1' or '/dev/ttyACM0'
        drive: <drive>       # int 1-4
    """

    _pos_cache = [None] * 4
    _notifier = ChangeNotifier()
    _monitor = None
    _drives = [None] * 4
    slowSpeed = 4  # speed to move when user requests 'slow' movement

    def __init__(self, man, config, name):
        self.port = config.pop('port')
        self.drive = config.pop('drive')
        self.scale = config.pop('scale', (1, 1, 1))
        if self._drives[self.drive-1] is not None:
            raise RuntimeError("Already created MPC200 device for drive %d!" % self.drive)
        self._drives[self.drive-1] = self
        self.dev = MPC200_Driver.getDevice(self.port)
        # self._notifier.sigPosChanged.connect(self._mpc200PosChanged)
        man.sigAbortAll.connect(self.stop)

        self._lastMove = None

        Stage.__init__(self, man, config, name)

        # clear cached position for this device and re-read to generate an initial position update
        self._pos_cache[self.drive-1] = None
        self.getPosition(refresh=True)

        ## May have multiple SutterMPC200 instances (one per drive), but 
        ## we only need one monitor.
        if SutterMPC200._monitor is None:
            SutterMPC200._monitor = MonitorThread(self)
            SutterMPC200._monitor.start()

    def axes(self):
        if 'axes' in self.config:
            return self.config['axes']
        else:
            return ('x', 'y')

    def capabilities(self):
        """Return a structure describing the capabilities of this device"""
        if 'capabilities' in self.config:
            return self.config['capabilities']
        else:
            return {
                'getPos': (True, True, True),
                'setPos': (True, True, True),
                'limits': (False, False, False),
            }

    def stop(self):
        """Stop _any_ moving drives on the MPC200.
        """
        self.dev.stop()

    @classmethod
    def _checkPositionChange(cls, drive=None, pos=None):
        ## Anyone may call this function. 
        ## If any drive has changed position, SutterMPC200_notifier will emit 
        ## a signal, and the correct devices will be notified.
        if drive is None:
            for dev in cls._drives:
                if dev is None:
                    continue
                drive, pos = dev.dev.getPos()
                break
        if drive is None:
            raise Exception("No MPC200 devices initialized yet.")
        if pos != cls._pos_cache[drive-1]:
            oldpos = cls._pos_cache[drive-1]
            cls._notifier.sigPosChanged.emit(drive, pos, oldpos)
            dev = cls._drives[drive-1]
            if dev is None:
                return False
            cls._pos_cache[drive-1] = pos
            pos = [pos[i] * dev.scale[i] for i in (0, 1, 2)]
            dev.posChanged(pos)

            return (drive, pos, oldpos)
        return False

    def _getPosition(self):
        # Called by superclass when user requests position refresh
        drive, pos = self.dev.getPos(drive=self.drive)
        self._checkPositionChange(drive, pos) # might as well check while we're here..
        pos = [pos[i] * self.scale[i] for i in (0, 1, 2)]
        return pos

    def targetPosition(self):
        if self._lastMove is None or self._lastMove.isDone():
            return self.getPosition()
        else:
            return self._lastMove.targetPos

    def quit(self):
        SutterMPC200._monitor.stop()  # only one thread for all
        # self._monitor.stop()  # this was never set to anything but None
        Stage.quit(self)

    @property
    def positionUpdatesPerSecond(self):
        return 1.0 / SutterMPC200._monitor.minInterval

    def _move(self, pos, speed, linear, **kwds):
        # convert speed to values accepted by MPC200
        if speed == 'slow':
            speed = self.slowSpeed
        elif speed == 'fast':
            if linear is True:
                speed = 15
            else:
                speed = 'fast'
        else:
            speed = self._getClosestSpeed(speed)
        
        self._lastMove = MPC200MoveFuture(self, pos, speed)
        return self._lastMove

    def _getClosestSpeed(self, speed):
        """Return the MPC200 speed value (0-15 or 'fast') that most closely
        matches the requested *speed* in m/s.
        """
        speed = float(speed)
        minDiff = None
        bestKey = None
        for k,v in self.dev.speedTable.items():
            diff = abs(speed - v)
            if minDiff is None or diff < minDiff:
                minDiff = diff
                bestKey = k

        return bestKey


class MonitorThread(Thread):
    def __init__(self, dev):
        self.dev = dev
        self.lock = Mutex(recursive=True)
        self.stopped = False
        self.interval = 0.3
        self.minInterval = 100e-3

        self.nextMoveId = 0
        self.moveRequest = None
        self._moveStatus = {}
        
        Thread.__init__(self)

    def start(self):
        self.stopped = False
        Thread.start(self)

    def stop(self):
        with self.lock:
            self.stopped = True

    def setInterval(self, i):
        with self.lock:
            self.interval = i
            
    def move(self, drive, pos, speed):
        """Instruct a drive to move. 

        Return an ID that can be used to check on the status of the move until it is complete.
        """
        with self.lock:
            if self.moveRequest is not None:
                raise RuntimeError("Stage is already moving.")
            id = self.nextMoveId
            self.nextMoveId += 1
            self.moveRequest = (id, drive, pos, speed)
            self._moveStatus[id] = (None, None)
            
        return id

    def moveStatus(self, id):
        """Check on the status of a previously requested move.

        Return:
        * None if the request has not been handled yet
        * (start_time, False) if the device is still moving
        * (start_time, True) if the device has stopped
        * (start_time, Exception) instance if there was an error during the move

        If True or an Exception is returned, then the status may not be requested again for the same ID.
        """
        with self.lock:
            start, stat = self._moveStatus[id]
            if stat not in (False, None):
                del self._moveStatus[id]
            return start, stat

    def run(self):
        interval = self.minInterval
        
        while True:
            try:
                with self.lock:
                    if self.stopped:
                        break
                    maxInterval = self.interval
                    moveRequest = self.moveRequest
                    self.moveRequest = None

                if moveRequest is None:
                    # just check for position update
                    if self.dev._checkPositionChange() is not False:
                        interval = self.minInterval
                    else:
                        interval = min(maxInterval, interval*2)
                else:
                    # move the drive
                    mid, drive, pos, speed = moveRequest
                    try:
                        with self.dev.dev.lock:
                            # record the move starting time only after locking the device
                            start = ptime.time()
                            with self.lock:
                                self._moveStatus[mid] = (start, False)
                            pos = self.dev.dev.moveTo(drive, pos, speed)
                            self.dev._checkPositionChange(drive, pos)
                    except Exception as err:
                        debug.printExc('Move error:')
                        try:
                            if hasattr(err, 'lastPosition'):
                                self.dev._checkPositionChange(drive, err.lastPosition)
                        finally:
                            with self.lock:
                                self._moveStatus[mid] = (start, err)
                    else:
                        with self.lock:
                            self._moveStatus[mid] = (start, True)

                time.sleep(interval)
            except:
                debug.printExc('Error in MPC200 monitor thread:')
                time.sleep(maxInterval)
                

class MPC200MoveFuture(MoveFuture):
    """Provides access to a move-in-progress on an MPC200 drive.
    """
    def __init__(self, dev, pos, speed):
        MoveFuture.__init__(self, dev, pos, speed)
        
        # because of MPC200 idiosyncracies, we must coordinate with the monitor
        # thread to do a move.
        self._expectedDuration = dev.dev.expectedMoveDuration(dev.drive, pos, speed)
        scaled = []
        for i in range(3):
            if dev.scale[i] != 0:
                scaled.append(pos[i] / dev.scale[i])
            else:
                scaled.append(None)
        self._id = SutterMPC200._monitor.move(dev.drive, scaled, speed)
        self._moveStatus = (None, None)
        while True:
            start, status = self._getStatus()
            # block here until move begins (to check for errors in the move call)
            if status is not None:
                break
            time.sleep(5e-3)
        if isinstance(status, Exception):
            raise status
        
    def wasInterrupted(self):
        """Return True if the move was interrupted before completing.
        """
        return isinstance(self._getStatus()[1], Exception)

    def percentDone(self):
        """Return an estimate of the percent of move completed based on the 
        device's speed table.
        """
        if self.isDone():
            return 100
        dt = ptime.time() - self._getStatus()[0]
        if self._expectedDuration == 0:
            return 99
        return max(min(100 * dt / self._expectedDuration, 99), 0)
    
    def isDone(self):
        """Return True if the move is complete.
        """
        return self._getStatus()[1] not in (None, False)

    def _getStatus(self):
        # check status of move unless we already know it is complete.
        if self._moveStatus[1] in (None, False):
            self._moveStatus = SutterMPC200._monitor.moveStatus(self._id)
        return self._moveStatus<|MERGE_RESOLUTION|>--- conflicted
+++ resolved
@@ -5,11 +5,8 @@
 from acq4.util.Mutex import Mutex
 from acq4.util.Thread import Thread
 from pyqtgraph import debug
-<<<<<<< HEAD
-
-=======
+
 from ..Stage import Stage, MoveFuture
->>>>>>> 15639a86
 
 
 def __reload__(old):
