--- conflicted
+++ resolved
@@ -934,8 +934,4 @@
             self.stop()
             if not self.wait(10000):
                 raise Exception("Timed out while waiting for thread exit!")
-<<<<<<< HEAD
-=======
-            #self.start(Qt.QThread.HighPriority)
->>>>>>> 78cfada1
-            self.start()
+            self.start()