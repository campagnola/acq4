# -*- coding: utf-8 -*-
if __name__ == '__main__':
    import sys, os
    md = os.path.dirname(os.path.abspath(__file__))
    sys.path = [os.path.dirname(md), os.path.join(md, '..', '..', '..')] + sys.path

<<<<<<< HEAD
from ..Qt import QtGui, QtCore, QT_LIB
=======
from ..Qt import QtGui, QtCore, USE_PYSIDE, USE_PYSIDE2, USE_PYQT5
>>>>>>> 3664115d
from ..graphicsItems.ROI import ROI
from ..graphicsItems.ViewBox import ViewBox
from ..graphicsItems.GridItem import GridItem

if QT_LIB == 'PySide':
    from .CanvasTemplate_pyside import *
<<<<<<< HEAD
elif QT_LIB == 'PyQt4':
=======
elif USE_PYSIDE2:
    from .CanvasTemplate_pyside2 import *
elif USE_QT5:
    from .CanvasTemplate_pyqt5 import *
else:
>>>>>>> 3664115d
    from .CanvasTemplate_pyqt import *
elif QT_LIB == 'PyQt5':
    from .CanvasTemplate_pyqt5 import *
    
import numpy as np
from .. import debug
import weakref
import gc
from .CanvasManager import CanvasManager
from .CanvasItem import CanvasItem, GroupCanvasItem


class Canvas(QtGui.QWidget):
    
    sigSelectionChanged = QtCore.Signal(object, object)
    sigItemTransformChanged = QtCore.Signal(object, object)
    sigItemTransformChangeFinished = QtCore.Signal(object, object)
    
    def __init__(self, parent=None, allowTransforms=True, hideCtrl=False, name=None):
        QtGui.QWidget.__init__(self, parent)
        self.ui = Ui_Form()
        self.ui.setupUi(self)
        self.view = ViewBox()
        self.ui.view.setCentralItem(self.view)
        self.itemList = self.ui.itemList
        self.itemList.setSelectionMode(self.itemList.ExtendedSelection)
        self.allowTransforms = allowTransforms
        self.multiSelectBox = SelectBox()
        self.view.addItem(self.multiSelectBox)
        self.multiSelectBox.hide()
        self.multiSelectBox.setZValue(1e6)
        self.ui.mirrorSelectionBtn.hide()
        self.ui.reflectSelectionBtn.hide()
        self.ui.resetTransformsBtn.hide()
        
        self.redirect = None  ## which canvas to redirect items to
        self.items = []
        
        self.view.setAspectLocked(True)
        
        grid = GridItem()
        self.grid = CanvasItem(grid, name='Grid', movable=False)
        self.addItem(self.grid)
        
        self.hideBtn = QtGui.QPushButton('>', self)
        self.hideBtn.setFixedWidth(20)
        self.hideBtn.setFixedHeight(20)
        self.ctrlSize = 200
        self.sizeApplied = False
        self.hideBtn.clicked.connect(self.hideBtnClicked)
        self.ui.splitter.splitterMoved.connect(self.splitterMoved)
        
        self.ui.itemList.itemChanged.connect(self.treeItemChanged)
        self.ui.itemList.sigItemMoved.connect(self.treeItemMoved)
        self.ui.itemList.itemSelectionChanged.connect(self.treeItemSelected)
        self.ui.autoRangeBtn.clicked.connect(self.autoRange)
        self.ui.redirectCheck.toggled.connect(self.updateRedirect)
        self.ui.redirectCombo.currentIndexChanged.connect(self.updateRedirect)
        self.multiSelectBox.sigRegionChanged.connect(self.multiSelectBoxChanged)
        self.multiSelectBox.sigRegionChangeFinished.connect(self.multiSelectBoxChangeFinished)
        self.ui.mirrorSelectionBtn.clicked.connect(self.mirrorSelectionClicked)
        self.ui.reflectSelectionBtn.clicked.connect(self.reflectSelectionClicked)
        self.ui.resetTransformsBtn.clicked.connect(self.resetTransformsClicked)
        
        self.resizeEvent()
        if hideCtrl:
            self.hideBtnClicked()
            
        if name is not None:
            self.registeredName = CanvasManager.instance().registerCanvas(self, name)
            self.ui.redirectCombo.setHostName(self.registeredName)
            
        self.menu = QtGui.QMenu()
        remAct = QtGui.QAction("Remove item", self.menu)
        remAct.triggered.connect(self.removeClicked)
        self.menu.addAction(remAct)
        self.menu.remAct = remAct
        self.ui.itemList.contextMenuEvent = self.itemListContextMenuEvent

    def splitterMoved(self):
        self.resizeEvent()

    def hideBtnClicked(self):
        ctrlSize = self.ui.splitter.sizes()[1]
        if ctrlSize == 0:
            cs = self.ctrlSize
            w = self.ui.splitter.size().width()
            if cs > w:
                cs = w - 20
            self.ui.splitter.setSizes([w-cs, cs])
            self.hideBtn.setText('>')
        else:
            self.ctrlSize = ctrlSize
            self.ui.splitter.setSizes([100, 0])
            self.hideBtn.setText('<')
        self.resizeEvent()

    def autoRange(self):
        self.view.autoRange()

    def resizeEvent(self, ev=None):
        if ev is not None:
            QtGui.QWidget.resizeEvent(self, ev)
        self.hideBtn.move(self.ui.view.size().width() - self.hideBtn.width(), 0)
        
        if not self.sizeApplied:
            self.sizeApplied = True
            s = min(self.width(), max(100, min(200, self.width()*0.25)))
            s2 = self.width()-s
            self.ui.splitter.setSizes([s2, s])
    
    def updateRedirect(self, *args):
        ### Decide whether/where to redirect items and make it so
        cname = str(self.ui.redirectCombo.currentText())
        man = CanvasManager.instance()
        if self.ui.redirectCheck.isChecked() and cname != '':
            redirect = man.getCanvas(cname)
        else:
            redirect = None
            
        if self.redirect is redirect:
            return
            
        self.redirect = redirect
        if redirect is None:
            self.reclaimItems()
        else:
            self.redirectItems(redirect)
    
    def redirectItems(self, canvas):
        for i in self.items:
            if i is self.grid:
                continue
            li = i.listItem
            parent = li.parent()
            if parent is None:
                tree = li.treeWidget()
                if tree is None:
                    print("Skipping item", i, i.name)
                    continue
                tree.removeTopLevelItem(li)
            else:
                parent.removeChild(li)
            canvas.addItem(i)

    def reclaimItems(self):
        items = self.items
        self.items = [self.grid]
        items.remove(self.grid)
        
        for i in items:
            i.canvas.removeItem(i)
            self.addItem(i)

    def treeItemChanged(self, item, col):
        try:
            citem = item.canvasItem()
        except AttributeError:
            return
        if item.checkState(0) == QtCore.Qt.Checked:
            for i in range(item.childCount()):
                item.child(i).setCheckState(0, QtCore.Qt.Checked)
            citem.show()
        else:
            for i in range(item.childCount()):
                item.child(i).setCheckState(0, QtCore.Qt.Unchecked)
            citem.hide()

    def treeItemSelected(self):
        sel = self.selectedItems()

        if len(sel) == 0:
            return
            
        multi = len(sel) > 1
        for i in self.items:
            ## updated the selected state of every item
            i.selectionChanged(i in sel, multi)
            
        if len(sel)==1:
            self.multiSelectBox.hide()
            self.ui.mirrorSelectionBtn.hide()
            self.ui.reflectSelectionBtn.hide()
            self.ui.resetTransformsBtn.hide()
        elif len(sel) > 1:
            self.showMultiSelectBox()
        
        self.sigSelectionChanged.emit(self, sel)
        
    def selectedItems(self):
        """
        Return list of all selected canvasItems
        """
        return [item.canvasItem() for item in self.itemList.selectedItems() if item.canvasItem() is not None]
        
    def selectItem(self, item):
        li = item.listItem
        self.itemList.setCurrentItem(li)
        
    def showMultiSelectBox(self):
        ## Get list of selected canvas items
        items = self.selectedItems()
        
        rect = self.view.itemBoundingRect(items[0].graphicsItem())
        for i in items:
            if not i.isMovable():  ## all items in selection must be movable
                return
            br = self.view.itemBoundingRect(i.graphicsItem())
            rect = rect|br
            
        self.multiSelectBox.blockSignals(True)
        self.multiSelectBox.setPos([rect.x(), rect.y()])
        self.multiSelectBox.setSize(rect.size())
        self.multiSelectBox.setAngle(0)
        self.multiSelectBox.blockSignals(False)
        
        self.multiSelectBox.show()
        
        self.ui.mirrorSelectionBtn.show()
        self.ui.reflectSelectionBtn.show()
        self.ui.resetTransformsBtn.show()

    def mirrorSelectionClicked(self):
        for ci in self.selectedItems():
            ci.mirrorY()
        self.showMultiSelectBox()

    def reflectSelectionClicked(self):
        for ci in self.selectedItems():
            ci.mirrorXY()
        self.showMultiSelectBox()
            
    def resetTransformsClicked(self):
        for i in self.selectedItems():
            i.resetTransformClicked()
        self.showMultiSelectBox()

    def multiSelectBoxChanged(self):
        self.multiSelectBoxMoved()
        
    def multiSelectBoxChangeFinished(self):
        for ci in self.selectedItems():
            ci.applyTemporaryTransform()
            ci.sigTransformChangeFinished.emit(ci)
        
    def multiSelectBoxMoved(self):
        transform = self.multiSelectBox.getGlobalTransform()
        for ci in self.selectedItems():
            ci.setTemporaryTransform(transform)
            ci.sigTransformChanged.emit(ci)
        
    def addGraphicsItem(self, item, **opts):
        """Add a new GraphicsItem to the scene at pos.
        Common options are name, pos, scale, and z
        """
        citem = CanvasItem(item, **opts)
        item._canvasItem = citem
        self.addItem(citem)
        return citem

    def addGroup(self, name, **kargs):
        group = GroupCanvasItem(name=name)
        self.addItem(group, **kargs)
        return group

    def addItem(self, citem):
        """
        Add an item to the canvas. 
        """
        
        ## Check for redirections
        if self.redirect is not None:
            name = self.redirect.addItem(citem)
            self.items.append(citem)
            return name

        if not self.allowTransforms:
            citem.setMovable(False)

        citem.sigTransformChanged.connect(self.itemTransformChanged)
        citem.sigTransformChangeFinished.connect(self.itemTransformChangeFinished)
        citem.sigVisibilityChanged.connect(self.itemVisibilityChanged)

        
        ## Determine name to use in the item list
        name = citem.opts['name']
        if name is None:
            name = 'item'
        newname = name

        ## If name already exists, append a number to the end
        ## NAH. Let items have the same name if they really want.
        #c=0
        #while newname in self.items:
            #c += 1
            #newname = name + '_%03d' %c
        #name = newname
            
        ## find parent and add item to tree
        insertLocation = 0
        #print "Inserting node:", name
        
            
        ## determine parent list item where this item should be inserted
        parent = citem.parentItem()
        if parent in (None, self.view.childGroup):
            parent = self.itemList.invisibleRootItem()
        else:
            parent = parent.listItem
        
        ## set Z value above all other siblings if none was specified
        siblings = [parent.child(i).canvasItem() for i in range(parent.childCount())]
        z = citem.zValue()
        if z is None:
            zvals = [i.zValue() for i in siblings]
            if parent is self.itemList.invisibleRootItem():
                if len(zvals) == 0:
                    z = 0
                else:
                    z = max(zvals)+10
            else:
                if len(zvals) == 0:
                    z = parent.canvasItem().zValue()
                else:
                    z = max(zvals)+1
            citem.setZValue(z)
            
        ## determine location to insert item relative to its siblings
        for i in range(parent.childCount()):
            ch = parent.child(i)
            zval = ch.canvasItem().graphicsItem().zValue()  ## should we use CanvasItem.zValue here?
            if zval < z:
                insertLocation = i
                break
            else:
                insertLocation = i+1
                
        node = QtGui.QTreeWidgetItem([name])
        flags = node.flags() | QtCore.Qt.ItemIsUserCheckable | QtCore.Qt.ItemIsDragEnabled
        if not isinstance(citem, GroupCanvasItem):
            flags = flags & ~QtCore.Qt.ItemIsDropEnabled
        node.setFlags(flags)
        if citem.opts['visible']:
            node.setCheckState(0, QtCore.Qt.Checked)
        else:
            node.setCheckState(0, QtCore.Qt.Unchecked)
        
        node.name = name
        parent.insertChild(insertLocation, node)
        
        citem.name = name
        citem.listItem = node
        node.canvasItem = weakref.ref(citem)
        self.items.append(citem)

        ctrl = citem.ctrlWidget()
        ctrl.hide()
        self.ui.ctrlLayout.addWidget(ctrl)
        
        ## inform the canvasItem that its parent canvas has changed
        citem.setCanvas(self)

        ## Autoscale to fit the first item added (not including the grid).
        if len(self.items) == 2:
            self.autoRange()
            
        return citem

    def treeItemMoved(self, item, parent, index):
        ##Item moved in tree; update Z values
        if parent is self.itemList.invisibleRootItem():
            item.canvasItem().setParentItem(self.view.childGroup)
        else:
            item.canvasItem().setParentItem(parent.canvasItem())
        siblings = [parent.child(i).canvasItem() for i in range(parent.childCount())]
        
        zvals = [i.zValue() for i in siblings]
        zvals.sort(reverse=True)
        
        for i in range(len(siblings)):
            item = siblings[i]
            item.setZValue(zvals[i])
        
    def itemVisibilityChanged(self, item):
        listItem = item.listItem
        checked = listItem.checkState(0) == QtCore.Qt.Checked
        vis = item.isVisible()
        if vis != checked:
            if vis:
                listItem.setCheckState(0, QtCore.Qt.Checked)
            else:
                listItem.setCheckState(0, QtCore.Qt.Unchecked)

    def removeItem(self, item):
        if isinstance(item, QtGui.QTreeWidgetItem):
            item = item.canvasItem()
            
        if isinstance(item, CanvasItem):
            item.setCanvas(None)
            listItem = item.listItem
            listItem.canvasItem = None
            item.listItem = None
            self.itemList.removeTopLevelItem(listItem)
            self.items.remove(item)
            ctrl = item.ctrlWidget()
            ctrl.hide()
            self.ui.ctrlLayout.removeWidget(ctrl)
            ctrl.setParent(None)
        else:
            if hasattr(item, '_canvasItem'):
                self.removeItem(item._canvasItem)
            else:
                self.view.removeItem(item)
                
        gc.collect()
        
    def clear(self):
        while len(self.items) > 0:
            self.removeItem(self.items[0])

    def addToScene(self, item):
        self.view.addItem(item)
        
    def removeFromScene(self, item):
        self.view.removeItem(item)
    
    def listItems(self):
        """Return a dictionary of name:item pairs"""
        return self.items
        
    def getListItem(self, name):
        return self.items[name]
        
    def itemTransformChanged(self, item):
        self.sigItemTransformChanged.emit(self, item)
    
    def itemTransformChangeFinished(self, item):
        self.sigItemTransformChangeFinished.emit(self, item)
        
    def itemListContextMenuEvent(self, ev):
        self.menuItem = self.itemList.itemAt(ev.pos())
        self.menu.popup(ev.globalPos())
        
    def removeClicked(self):
        for item in self.selectedItems():
            self.removeItem(item)
        self.menuItem = None
        import gc
        gc.collect()


class SelectBox(ROI):
    def __init__(self, scalable=False):
        #QtGui.QGraphicsRectItem.__init__(self, 0, 0, size[0], size[1])
        ROI.__init__(self, [0,0], [1,1])
        center = [0.5, 0.5]
            
        if scalable:
            self.addScaleHandle([1, 1], center, lockAspect=True)
            self.addScaleHandle([0, 0], center, lockAspect=True)
        self.addRotateHandle([0, 1], center)
        self.addRotateHandle([1, 0], center)<|MERGE_RESOLUTION|>--- conflicted
+++ resolved
@@ -4,27 +4,17 @@
     md = os.path.dirname(os.path.abspath(__file__))
     sys.path = [os.path.dirname(md), os.path.join(md, '..', '..', '..')] + sys.path
 
-<<<<<<< HEAD
 from ..Qt import QtGui, QtCore, QT_LIB
-=======
-from ..Qt import QtGui, QtCore, USE_PYSIDE, USE_PYSIDE2, USE_PYQT5
->>>>>>> 3664115d
 from ..graphicsItems.ROI import ROI
 from ..graphicsItems.ViewBox import ViewBox
 from ..graphicsItems.GridItem import GridItem
 
 if QT_LIB == 'PySide':
     from .CanvasTemplate_pyside import *
-<<<<<<< HEAD
 elif QT_LIB == 'PyQt4':
-=======
-elif USE_PYSIDE2:
+    from .CanvasTemplate_pyqt import *
+elif QT_LIB == 'PySide2':
     from .CanvasTemplate_pyside2 import *
-elif USE_QT5:
-    from .CanvasTemplate_pyqt5 import *
-else:
->>>>>>> 3664115d
-    from .CanvasTemplate_pyqt import *
 elif QT_LIB == 'PyQt5':
     from .CanvasTemplate_pyqt5 import *
     
