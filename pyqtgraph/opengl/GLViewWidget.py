from pyqtgraph.Qt import QtCore, QtGui, QtOpenGL
from OpenGL.GL import *
import OpenGL.GL.framebufferobjects as glfbo
import numpy as np
from pyqtgraph import Vector
import pyqtgraph.functions as fn

##Vector = QtGui.QVector3D

class GLViewWidget(QtOpenGL.QGLWidget):
    """
    Basic widget for displaying 3D data
        - Rotation/scale controls
        - Axis/grid display
        - Export options

    """
    
    ShareWidget = None
    
    def __init__(self, parent=None):
        if GLViewWidget.ShareWidget is None:
            ## create a dummy widget to allow sharing objects (textures, shaders, etc) between views
            GLViewWidget.ShareWidget = QtOpenGL.QGLWidget()
            
        QtOpenGL.QGLWidget.__init__(self, parent, GLViewWidget.ShareWidget)
        
        self.setFocusPolicy(QtCore.Qt.ClickFocus)
        
        self.opts = {
            'center': Vector(0,0,0),  ## will always appear at the center of the widget
            'distance': 10.0,         ## distance of camera from center
            'fov':  60,               ## horizontal field of view in degrees
            'elevation':  30,         ## camera's angle of elevation in degrees
            'azimuth': 45,            ## camera's azimuthal angle in degrees 
                                      ## (rotation around z-axis 0 points along x-axis)
            'viewport': None,         ## glViewport params; None == whole widget
        }
        self.items = []
        self.noRepeatKeys = [QtCore.Qt.Key_Right, QtCore.Qt.Key_Left, QtCore.Qt.Key_Up, QtCore.Qt.Key_Down, QtCore.Qt.Key_PageUp, QtCore.Qt.Key_PageDown]
        self.keysPressed = {}
        self.keyTimer = QtCore.QTimer()
        self.keyTimer.timeout.connect(self.evalKeyState)
        
        self.makeCurrent()

    def addItem(self, item):
        self.items.append(item)
        if hasattr(item, 'initializeGL'):
            self.makeCurrent()
            try:
                item.initializeGL()
            except:
                self.checkOpenGLVersion('Error while adding item %s to GLViewWidget.' % str(item))
                
        item._setView(self)
        #print "set view", item, self, item.view()
        self.update()
        
    def removeItem(self, item):
        self.items.remove(item)
        item._setView(None)
        self.update()
        
        
    def initializeGL(self):
        glClearColor(0.0, 0.0, 0.0, 0.0)
        self.resizeGL(self.width(), self.height())
        
    def getViewport(self):
        vp = self.opts['viewport']
        if vp is None:
            return (0, 0, self.width(), self.height())
        else:
            return vp
        
    def resizeGL(self, w, h):
        pass
        #glViewport(*self.getViewport())
        #self.update()

    def setProjection(self, region=None):
        m = self.projectionMatrix(region)
        glMatrixMode(GL_PROJECTION)
        glLoadIdentity()
        a = np.array(m.copyDataTo()).reshape((4,4))
        glMultMatrixf(a.transpose())

    def projectionMatrix(self, region=None):
        # Xw = (Xnd + 1) * width/2 + X
        if region is None:
            region = (0, 0, self.width(), self.height())
        
        x0, y0, w, h = self.getViewport()
        dist = self.opts['distance']
        fov = self.opts['fov']
        nearClip = dist * 0.001
        farClip = dist * 1000.

        r = nearClip * np.tan(fov * 0.5 * np.pi / 180.)
        t = r * h / w

        # convert screen coordinates (region) to normalized device coordinates
        # Xnd = (Xw - X0) * 2/width - 1
        ## Note that X0 and width in these equations must be the values used in viewport
        left  = r * ((region[0]-x0) * (2.0/w) - 1)
        right = r * ((region[0]+region[2]-x0) * (2.0/w) - 1)
        bottom = t * ((region[1]-y0) * (2.0/h) - 1)
        top    = t * ((region[1]+region[3]-y0) * (2.0/h) - 1)

        tr = QtGui.QMatrix4x4()
        tr.frustum(left, right, bottom, top, nearClip, farClip)
        return tr
        
    def setModelview(self):
        glMatrixMode(GL_MODELVIEW)
        glLoadIdentity()
        m = self.viewMatrix()
        a = np.array(m.copyDataTo()).reshape((4,4))
        glMultMatrixf(a.transpose())
        
    def viewMatrix(self):
        tr = QtGui.QMatrix4x4()
        tr.translate( 0.0, 0.0, -self.opts['distance'])
        tr.rotate(self.opts['elevation']-90, 1, 0, 0)
        tr.rotate(self.opts['azimuth']+90, 0, 0, -1)
        center = self.opts['center']
        tr.translate(-center.x(), -center.y(), -center.z())
        return tr

    def itemsAt(self, region=None):
        #buf = np.zeros(100000, dtype=np.uint)
        buf = glSelectBuffer(100000)
        try:
            glRenderMode(GL_SELECT)
            glInitNames()
            glPushName(0)
            self._itemNames = {}
            self.paintGL(region=region, useItemNames=True)
            
        finally:
            hits = glRenderMode(GL_RENDER)

        items = [(h.near, h.names[0]) for h in hits]
        items.sort(key=lambda i: i[0])
        
        return [self._itemNames[i[1]] for i in items]
        
    def paintGL(self, region=None, viewport=None, useItemNames=False):
        """
        viewport specifies the arguments to glViewport. If None, then we use self.opts['viewport']
        region specifies the sub-region of self.opts['viewport'] that should be rendered.
        Note that we may use viewport != self.opts['viewport'] when exporting.
        """
        if viewport is None:
            glViewport(*self.getViewport())
        else:
            glViewport(*viewport)
        self.setProjection(region=region)
        self.setModelview()
        glClear( GL_DEPTH_BUFFER_BIT | GL_COLOR_BUFFER_BIT )
        self.drawItemTree(useItemNames=useItemNames)
        
    def drawItemTree(self, item=None, useItemNames=False):
        if item is None:
            items = [x for x in self.items if x.parentItem() is None]
        else:
            items = item.childItems()
            items.append(item)
<<<<<<< HEAD
        items.sort(key=lambda x: x.depthValue())
=======
        items.sort(key=lambda a: a.depthValue())
>>>>>>> 91aa2f1c
        for i in items:
            if not i.visible():
                continue
            if i is item:
                try:
                    glPushAttrib(GL_ALL_ATTRIB_BITS)
                    if useItemNames:
                        glLoadName(id(i))
                        self._itemNames[id(i)] = i
                    i.paint()
                except:
                    import pyqtgraph.debug
                    pyqtgraph.debug.printExc()
                    msg = "Error while drawing item %s." % str(item)
                    ver = glGetString(GL_VERSION)
                    if ver is not None:
                        ver = ver.split()[0]
                        if int(ver.split(b'.')[0]) < 2:
                            print(msg + " The original exception is printed above; however, pyqtgraph requires OpenGL version 2.0 or greater for many of its 3D features and your OpenGL version is %s. Installing updated display drivers may resolve this issue." % ver)
                        else:
                            print(msg)
                    
                finally:
                    glPopAttrib()
            else:
                glMatrixMode(GL_MODELVIEW)
                glPushMatrix()
                try:
                    tr = i.transform()
                    a = np.array(tr.copyDataTo()).reshape((4,4))
                    glMultMatrixf(a.transpose())
                    self.drawItemTree(i, useItemNames=useItemNames)
                finally:
                    glMatrixMode(GL_MODELVIEW)
                    glPopMatrix()
            
    def setCameraPosition(self, pos=None, distance=None, elevation=None, azimuth=None):
        if distance is not None:
            self.opts['distance'] = distance
        if elevation is not None:
            self.opts['elevation'] = elevation
        if azimuth is not None:
            self.opts['azimuth'] = azimuth
        self.update()
        
        
        
    def cameraPosition(self):
        """Return current position of camera based on center, dist, elevation, and azimuth"""
        center = self.opts['center']
        dist = self.opts['distance']
        elev = self.opts['elevation'] * np.pi/180.
        azim = self.opts['azimuth'] * np.pi/180.
        
        pos = Vector(
            center.x() + dist * np.cos(elev) * np.cos(azim),
            center.y() + dist * np.cos(elev) * np.sin(azim),
            center.z() + dist * np.sin(elev)
        )
        
        return pos

    def orbit(self, azim, elev):
        """Orbits the camera around the center position. *azim* and *elev* are given in degrees."""
        self.opts['azimuth'] += azim
        #self.opts['elevation'] += elev
        self.opts['elevation'] = np.clip(self.opts['elevation'] + elev, -90, 90)
        self.update()
        
    def pan(self, dx, dy, dz, relative=False):
        """
        Moves the center (look-at) position while holding the camera in place. 
        
        If relative=True, then the coordinates are interpreted such that x
        if in the global xy plane and points to the right side of the view, y is
        in the global xy plane and orthogonal to x, and z points in the global z
        direction. Distances are scaled roughly such that a value of 1.0 moves
        by one pixel on screen.
        
        """
        if not relative:
            self.opts['center'] += QtGui.QVector3D(dx, dy, dz)
        else:
            cPos = self.cameraPosition()
            cVec = self.opts['center'] - cPos
            dist = cVec.length()  ## distance from camera to center
            xDist = dist * 2. * np.tan(0.5 * self.opts['fov'] * np.pi / 180.)  ## approx. width of view at distance of center point
            xScale = xDist / self.width()
            zVec = QtGui.QVector3D(0,0,1)
            xVec = QtGui.QVector3D.crossProduct(zVec, cVec).normalized()
            yVec = QtGui.QVector3D.crossProduct(xVec, zVec).normalized()
            self.opts['center'] = self.opts['center'] + xVec * xScale * dx + yVec * xScale * dy + zVec * xScale * dz
        self.update()
        
    def pixelSize(self, pos):
        """
        Return the approximate size of a screen pixel at the location pos
        Pos may be a Vector or an (N,3) array of locations
        """
        cam = self.cameraPosition()
        if isinstance(pos, np.ndarray):
            cam = np.array(cam).reshape((1,)*(pos.ndim-1)+(3,))
            dist = ((pos-cam)**2).sum(axis=-1)**0.5
        else:
            dist = (pos-cam).length()
        xDist = dist * 2. * np.tan(0.5 * self.opts['fov'] * np.pi / 180.)
        return xDist / self.width()
        
    def mousePressEvent(self, ev):
        self.mousePos = ev.pos()
        
    def mouseMoveEvent(self, ev):
        diff = ev.pos() - self.mousePos
        self.mousePos = ev.pos()
        
        if ev.buttons() == QtCore.Qt.LeftButton:
            self.orbit(-diff.x(), diff.y())
            #print self.opts['azimuth'], self.opts['elevation']
        elif ev.buttons() == QtCore.Qt.MidButton:
            if (ev.modifiers() & QtCore.Qt.ControlModifier):
                self.pan(diff.x(), 0, diff.y(), relative=True)
            else:
                self.pan(diff.x(), diff.y(), 0, relative=True)
        
    def mouseReleaseEvent(self, ev):
        pass
        
    def wheelEvent(self, ev):
        if (ev.modifiers() & QtCore.Qt.ControlModifier):
            self.opts['fov'] *= 0.999**ev.delta()
        else:
            self.opts['distance'] *= 0.999**ev.delta()
        self.update()

    def keyPressEvent(self, ev):
        if ev.key() in self.noRepeatKeys:
            ev.accept()
            if ev.isAutoRepeat():
                return
            self.keysPressed[ev.key()] = 1
            self.evalKeyState()
      
    def keyReleaseEvent(self, ev):
        if ev.key() in self.noRepeatKeys:
            ev.accept()
            if ev.isAutoRepeat():
                return
            try:
                del self.keysPressed[ev.key()]
            except:
                self.keysPressed = {}
            self.evalKeyState()
        
    def evalKeyState(self):
        speed = 2.0
        if len(self.keysPressed) > 0:
            for key in self.keysPressed:
                if key == QtCore.Qt.Key_Right:
                    self.orbit(azim=-speed, elev=0)
                elif key == QtCore.Qt.Key_Left:
                    self.orbit(azim=speed, elev=0)
                elif key == QtCore.Qt.Key_Up:
                    self.orbit(azim=0, elev=-speed)
                elif key == QtCore.Qt.Key_Down:
                    self.orbit(azim=0, elev=speed)
                elif key == QtCore.Qt.Key_PageUp:
                    pass
                elif key == QtCore.Qt.Key_PageDown:
                    pass
                self.keyTimer.start(16)
        else:
            self.keyTimer.stop()

    def checkOpenGLVersion(self, msg):
        ## Only to be called from within exception handler.
        ver = glGetString(GL_VERSION).split()[0]
        if int(ver.split('.')[0]) < 2:
            import pyqtgraph.debug
            pyqtgraph.debug.printExc()
            raise Exception(msg + " The original exception is printed above; however, pyqtgraph requires OpenGL version 2.0 or greater for many of its 3D features and your OpenGL version is %s. Installing updated display drivers may resolve this issue." % ver)
        else:
            raise
            

            
    def readQImage(self):
        """
        Read the current buffer pixels out as a QImage.
        """
        w = self.width()
        h = self.height()
        self.repaint()
        pixels = np.empty((h, w, 4), dtype=np.ubyte)
        pixels[:] = 128
        pixels[...,0] = 50
        pixels[...,3] = 255
        
        glReadPixels(0, 0, w, h, GL_RGBA, GL_UNSIGNED_BYTE, pixels)
        
        # swap B,R channels for Qt
        tmp = pixels[...,0].copy()
        pixels[...,0] = pixels[...,2]
        pixels[...,2] = tmp
        pixels = pixels[::-1] # flip vertical
        
        img = fn.makeQImage(pixels, transpose=False)
        return img
        
        
    def renderToArray(self, size, format=GL_BGRA, type=GL_UNSIGNED_BYTE, textureSize=1024, padding=256):
        w,h = map(int, size)
        
        self.makeCurrent()
        tex = None
        fb = None
        try:
            output = np.empty((w, h, 4), dtype=np.ubyte)
            fb = glfbo.glGenFramebuffers(1)
            glfbo.glBindFramebuffer(glfbo.GL_FRAMEBUFFER, fb )
            
            glEnable(GL_TEXTURE_2D)
            tex = glGenTextures(1)
            glBindTexture(GL_TEXTURE_2D, tex)
            texwidth = textureSize
            data = np.zeros((texwidth,texwidth,4), dtype=np.ubyte)
            
            ## Test texture dimensions first
            glTexImage2D(GL_PROXY_TEXTURE_2D, 0, GL_RGBA, texwidth, texwidth, 0, GL_RGBA, GL_UNSIGNED_BYTE, None)
            if glGetTexLevelParameteriv(GL_PROXY_TEXTURE_2D, 0, GL_TEXTURE_WIDTH) == 0:
                raise Exception("OpenGL failed to create 2D texture (%dx%d); too large for this hardware." % shape[:2])
            ## create teture
            glTexImage2D(GL_TEXTURE_2D, 0, GL_RGBA, texwidth, texwidth, 0, GL_RGBA, GL_UNSIGNED_BYTE, data.transpose((1,0,2)))
            
            self.opts['viewport'] = (0, 0, w, h)  # viewport is the complete image; this ensures that paintGL(region=...) 
                                                  # is interpreted correctly.
            p2 = 2 * padding
            for x in range(-padding, w-padding, texwidth-p2):
                for y in range(-padding, h-padding, texwidth-p2):
                    x2 = min(x+texwidth, w+padding)
                    y2 = min(y+texwidth, h+padding)
                    w2 = x2-x
                    h2 = y2-y
                    
                    ## render to texture
                    glfbo.glFramebufferTexture2D(glfbo.GL_FRAMEBUFFER, glfbo.GL_COLOR_ATTACHMENT0, GL_TEXTURE_2D, tex, 0)
                    
                    self.paintGL(region=(x, h-y-h2, w2, h2), viewport=(0, 0, w2, h2))  # only render sub-region
                    
                    ## read texture back to array
                    data = glGetTexImage(GL_TEXTURE_2D, 0, format, type)
                    data = np.fromstring(data, dtype=np.ubyte).reshape(texwidth,texwidth,4).transpose(1,0,2)[:, ::-1]
                    output[x+padding:x2-padding, y+padding:y2-padding] = data[padding:w2-padding, -(h2-padding):-padding]
                    
        finally:
            self.opts['viewport'] = None
            glfbo.glBindFramebuffer(glfbo.GL_FRAMEBUFFER, 0)
            glBindTexture(GL_TEXTURE_2D, 0)
            if tex is not None:
                glDeleteTextures([tex])
            if fb is not None:
                glfbo.glDeleteFramebuffers([fb])
            
        return output
        
        
        <|MERGE_RESOLUTION|>--- conflicted
+++ resolved
@@ -167,11 +167,7 @@
         else:
             items = item.childItems()
             items.append(item)
-<<<<<<< HEAD
-        items.sort(key=lambda x: x.depthValue())
-=======
         items.sort(key=lambda a: a.depthValue())
->>>>>>> 91aa2f1c
         for i in items:
             if not i.visible():
                 continue
