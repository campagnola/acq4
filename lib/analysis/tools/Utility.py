--- conflicted
+++ resolved
@@ -416,18 +416,6 @@
     2012/10/9: Removed masked arrays and forced into ndarray from start
     (metaarrays were really slow...) 
     """
-<<<<<<< HEAD
-    print 'x, v: ', len(x), len(v)
-    if debug:
-    # this does not work with pyside...
-        import matplotlib
-        matplotlib.use('Qt4Agg')
-        import pylab
-        from matplotlib.backends.backend_qt4agg import FigureCanvasQTAgg as FigureCanvas
-        from matplotlib.figure import Figure
-        
-        #MP.rcParams['interactive'] = False
-=======
     # if debug:
     # # this does not work with pyside...
     #     import matplotlib
@@ -437,28 +425,10 @@
     #     from matplotlib.figure import Figure
     #     
     #     #MP.rcParams['interactive'] = False
->>>>>>> 77166baf
         
     xt = xin.view(numpy.ndarray)
     v = vin.view(numpy.ndarray)
     if t1 is not None and t0 is not None:
-<<<<<<< HEAD
-        xt = ma.masked_outside(x, t0, t1)
-        v = ma.array(v, mask = ma.getmask(xt))
-        xt = ma.compressed(xt) # convert back to usual numpy arrays then
-        v = ma.compressed(v)
-    else:
-        xt = numpy.array(x)
-        v = numpy.array(v)
-    if debug:
-        f = pylab.figure(1)
-        print "xt: ", xt
-        print "v: ", v
-        pylab.plot(numpy.array(xt), v, 'k-')
-        pylab.draw()
-        pylab.show()
-    dv = numpy.diff(v)/dt # compute slope
-=======
         it0 = int(t0/dt)
         it1 = int(t1/dt)
         if not isinstance(xin, numpy.ndarray):
@@ -477,7 +447,6 @@
 
     dv = numpy.diff(v, axis=0) # compute slope
     dv /= dt
->>>>>>> 77166baf
     st=numpy.array([])
     spk = []
     spv = numpy.where(v > thresh)[0].tolist() # find points above threshold
