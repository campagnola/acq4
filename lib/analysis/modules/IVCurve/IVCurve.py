# -*- coding: utf-8 -*-
"""
IVCurve: Analysis module that analyzes current-voltage and firing
relationships from current clamp data.
This is part of Acq4

PBManis 2011-2012.

"""

from PyQt4 import QtGui, QtCore
from lib.analysis.AnalysisModule import AnalysisModule
from collections import OrderedDict
import pyqtgraph as pg
from metaarray import MetaArray
import numpy, scipy.signal
import os

import lib.analysis.tools.Utility as Utility # pbm's utilities...
import lib.analysis.tools.Fitting as Fitting # pbm's fitting stuff... 

import ctrlTemplate
import debug

class IVCurve(AnalysisModule):
    def __init__(self, host):
        AnalysisModule.__init__(self, host)
        
        self.ctrlWidget = QtGui.QWidget()
        self.ctrl = ctrlTemplate.Ui_Form()
        self.ctrl.setupUi(self.ctrlWidget)
        self.main_layout =  pg.GraphicsView()
        self.lrss_flag = True # show is default
        self.lrpk_flag = True
        self.lrtau_flag = True
        self.regionsExist = False
        self.fit_curve = None
        self.fitted_data = None
        self.dataMode = 'IC' # analysis may depend on the type of data we have.
        self.ICModes = ['IC', 'CC', 'IClamp'] # list of modes that use current clamp
        self.VCModes = ['VC', 'VClamp'] # modes that use voltage clamp analysis
        # make fixed widget for the module output
        self.widget = QtGui.QWidget()
        self.gridLayout = QtGui.QGridLayout()
        self.widget.setLayout(self.gridLayout)
        self.gridLayout.setContentsMargins(4,4,4,4)
        self.gridLayout.setSpacing(1)
        # Setup basic GUI
        self._elements_ = OrderedDict([
            ('File Loader', {'type': 'fileInput', 'size': (100, 300), 'host': self}),
            ('Parameters', {'type': 'ctrl', 'object': self.ctrlWidget, 'host': self, 'size': (100,300)}),
            ('Plots', {'type': 'ctrl', 'object': self.widget, 'pos': ('right',), 'size': (800, 600)}),
        ])
        self.initializeElements()
        # grab input form the "Ctrl" window
        self.ctrl.IVCurve_Update.clicked.connect(self.updateAnalysis)
        self.ctrl.IVCurve_PrintResults.clicked.connect(self.printAnalysis)
        self.clearResults()
        self.layout = self.getElement('Plots', create=True)
 
        self.data_plot = pg.PlotWidget()
        self.gridLayout.addWidget(self.data_plot, 0, 0, 2, 1)# (row=0, col=0) # self.getElement('Data Plot', create=True)
        self.labelUp(self.data_plot, 'T (ms)', 'V (mV)', 'Data')
        self.cmd_plot = pg.PlotWidget()
        self.gridLayout.addWidget(self.cmd_plot, 2, 0, 1, 1)
       #self.cmd_plot.setGeometry(0, 50, 200, 10)
        self.IV_plot = pg.PlotWidget()
        self.gridLayout.addWidget(self.IV_plot, 0, 1, 1, 1) # self.getElement('IV Plot', create=True)
        self.labelUp(self.IV_plot, 'I (pA)', 'V (mV)', 'I-V')
        self.fiPlot = pg.PlotWidget()
        self.gridLayout.addWidget(self.fiPlot, 1, 1, 1, 1) # self.getElement('FI Plot', create=True)
        self.labelUp(self.fiPlot, 'I (pA)', 'Spikes (#)', 'F-I')
        self.fslPlot =  pg.PlotWidget()
        self.gridLayout.addWidget(self.fslPlot, 2, 1, 1, 1) # self.getElement('FSL/FISI Plot', create = True)
        self.labelUp(self.fslPlot, 'I (pA)', 'Fsl/Fisi (ms)', 'FSL/FISI')
       # self.tailPlot = pg.PlotWidget()
    #    self.gridLayout.addWidget(self.fslPlot, 3, 1, 1, 1) # self.getElement('FSL/FISI Plot', create = True)
    #    self.labelUp(self.tailPlot, 'V (V)', 'I (A)', 'Tail Current')
        
        # Add a color scale
        self.colorScale = pg.GradientLegend((20, 150), (-10, -10))
        self.data_plot.scene().addItem(self.colorScale)




    def clearResults(self):
        """
        Make sure that all the result variables are cleared with each new file load
        """
        self.filename = ''
        self.Rin = 0.0
        self.tau = 0.0
        self.AdaptRatio = 0.0
        self.traces = None
        self.tx = None
        self.nospk = []
        self.spk=[]
        self.cmd=[]
        self.Sequence = ''
        self.ivss = []
        self.ivpk = []
        self.traces=[]
        self.fsl=[]
        self.fisi=[]
        self.ar=[]


    def initialize_Regions(self):
        """
        Here we create the analysis regions in the plot. However, this should
        NOT happen until the plot has been created
        """
        if not self.regionsExist:
            self.lrss = pg.LinearRegionItem([0, 1], brush=pg.mkBrush(0, 255, 0, 50.))
            self.lrpk = pg.LinearRegionItem([0, 1], brush=pg.mkBrush(0, 0, 255, 50.))
            self.lrtau = pg.LinearRegionItem([0, 1], brush=pg.mkBrush(255, 0, 0, 50.))
            self.data_plot.addItem(self.lrss)
            self.data_plot.addItem(self.lrpk)
            self.data_plot.addItem(self.lrtau)
            self.ctrl.IVCurve_showHide_lrss.clicked.connect(self.showhide_lrss)
            self.ctrl.IVCurve_showHide_lrpk.clicked.connect(self.showhide_lrpk)
            self.ctrl.IVCurve_showHide_lrtau.clicked.connect(self.showhide_lrtau)
            # Plots are updated when the selected region changes
            self.lrss.sigRegionChangeFinished.connect(self.update_ssAnalysis)
            self.lrpk.sigRegionChangeFinished.connect(self.update_pkAnalysis)
            self.lrtau.sigRegionChangeFinished.connect(self.update_Tauh)
            self.regionsExist = True
            self.ctrl.IVCurve_tauh_Commands.currentIndexChanged.connect(self.updateAnalysis)

        self.showhide_lrpk(True)
        self.showhide_lrss(True)
        self.showhide_lrtau(False)

        self.ctrl.IVCurve_ssTStart.setSuffix(' ms')
        self.ctrl.IVCurve_ssTStop.setSuffix(' ms')
        self.ctrl.IVCurve_pkTStart.setSuffix(' ms')
        self.ctrl.IVCurve_pkTStop.setSuffix(' ms')
        #self.ctrl.IVCurve_tauTStart.setSuffix(' ms')
        #self.ctrl.IVCurve_tauTStop.setSuffix(' ms')
        self.ctrl.IVCurve_tau2TStart.setSuffix(' ms')
        self.ctrl.IVCurve_tau2TStop.setSuffix(' ms')


    def showhide_lrss(self, flagvalue):
        if flagvalue:
            self.lrss.show()
            self.ctrl.IVCurve_showHide_lrss.setCheckState(QtCore.Qt.Checked)
        else:
            self.lrss.hide()
            self.ctrl.IVCurve_showHide_lrss.setCheckState(QtCore.Qt.Unchecked)


    def showhide_lrpk(self, flagvalue):
        if flagvalue:
            self.lrpk.show()
            self.ctrl.IVCurve_showHide_lrpk.setCheckState(QtCore.Qt.Checked)
        else:
            self.lrpk.hide()
            self.ctrl.IVCurve_showHide_lrpk.setCheckState(QtCore.Qt.Unchecked)


    def showhide_lrtau(self, flagvalue):
        if flagvalue:
            self.lrtau.show()
            self.ctrl.IVCurve_showHide_lrtau.setCheckState(QtCore.Qt.Checked)
        else:
            self.lrtau.hide()
            self.ctrl.IVCurve_showHide_lrtau.setCheckState(QtCore.Qt.Unchecked)


    def loadFileRequested(self, dh):
        """Called by file loader when a file load is requested."""
        if len(dh) == 0:
            raise Exception("Select an IV protocol directory.")
        if len(dh) != 1:
            raise Exception("Can only load one file at a time.")
        self.clearResults()
        dh = dh[0]
        self.data_plot.clearPlots()
        self.cmd_plot.clearPlots()
        self.filename = dh.name()
        dirs = dh.subDirs()
        c = 0
        traces = None
        cmd_wave = []
        self.values = []
        self.Sequence = self.dataModel.listSequenceParams(dh)
        maxplotpts = 1024
        # Iterate over sequence
        for dirName in dirs:
            d = dh[dirName]
            try:
                dataF = self.dataModel.getClampFile(d)
                if dataF is None:  ## No clamp file for this iteration of the protocol (probably the protocol was stopped early)
                    print 'Missing data...'
                    c += 1
                    continue
            except:
                debug.printExc("Error loading data for protocol %s:" % d.name() )
                c += 1
                continue  ## If something goes wrong here, we'll just try to carry on
            dataF = dataF.read()
            cmd = self.dataModel.getClampCommand(dataF)
            data = self.dataModel.getClampPrimary(dataF)
            shdat = data.shape
            if shdat[0] > 2*maxplotpts:
                decimate_factor = int(numpy.floor(shdat[0]/maxplotpts))
                if decimate_factor < 2:
                    decimate_factor = 2
            else:
                pass
                # store primary channel data and read command amplitude
            if traces is None:
                traces = numpy.zeros((len(dirs), len(data)))
                cmd_wave = numpy.zeros((len(dirs), len(cmd)))
            traces[c,:]  = data.view(numpy.ndarray)
            cmd_wave[c,:] = cmd.view(numpy.ndarray)
            self.data_plot.plot(data, pen=pg.intColor(c, len(dirs), maxValue=200)) # , decimate=decimate_factor)
            self.cmd_plot.plot(cmd, pen=pg.intColor(c, len(dirs), maxValue=200)) # , decimate=decimate_factor)
            self.values.append(cmd[len(cmd)/2])
            c += 1
        print 'Done loading files'
        if traces is None or len(traces) == 0:
            print "No data found in this run..."
            return False
        self.colorScale.setIntColorScale(0, c, maxValue=200)
       # self.colorScale.setLabels({'%0.2g'%self.values[0]:0, '%0.2g'%self.values[-1]:1}) 
        
        # set up the selection region correctly, prepare IV curves and find spikes
        info = [
            {'name': 'Command', 'units': cmd.axisUnits(-1), 'values': numpy.array(self.values)},
            data.infoCopy('Time'), 
            data.infoCopy(-1)]
        self.traces = MetaArray(traces, info=info)
        info1 = dataF.infoCopy()
        sfreq = self.dataModel.getSampleRate(data)
        self.dataMode = self.dataModel.getClampMode(data)
        self.ctrl.IVCurve_dataMode.setText(self.dataMode)
        if self.dataMode == 'IC':
            cmdUnits = 'pA'
            scaleFactor = 1e12
            self.labelUp(self.IV_plot, 'I (pA)', 'V (mV)', 'I-V')
            self.labelUp(self.data_plot, 'T (ms)', 'V (mV)', 'Data')
        else:
            cmdUnits = 'mV'
            scaleFactor = 1e3
            self.labelUp(self.IV_plot, 'V (V)', 'I (A)', 'V-I')
            self.labelUp(self.data_plot, 'T (s)', 'I (A)', 'Data')
       # self.ctrl.IVCurve_dataUnits.setText(cmdUnits)
        cmddata = cmd.view(numpy.ndarray)
        cmddiff = numpy.abs(cmddata[1:] - cmddata[:-1])
        if self.dataMode in self.ICModes:
            mindiff = 1e-12
        else:
            mindiff = 1e-4
        cmdtimes1 = numpy.argwhere(cmddiff >= mindiff)[:,0]
        cmddiff2  = cmdtimes1[1:] - cmdtimes1[:-1]
        cmdtimes2 = numpy.argwhere(cmddiff2 > 1)[:,0]
        cmdtimes = numpy.append(cmdtimes1[0], cmddiff2[cmdtimes2])
        self.tstart = cmd.xvals('Time')[cmdtimes[0]]
        self.tend = cmd.xvals('Time')[cmdtimes[1]]+ self.tstart
        self.tdur = self.tend - self.tstart

        # build the list of command values that are used for the fitting
        cmdList = []
        for i in range(len(self.values)):
            cmdList.append('%8.3f %s' % (scaleFactor*self.values[i], cmdUnits))
        self.ctrl.IVCurve_tauh_Commands.clear()
        self.ctrl.IVCurve_tauh_Commands.addItems(cmdList)
        self.sampInterval = 1.0/sfreq
        self.tstart += self.sampInterval
        self.tend += self.sampInterval
        tmax = cmd.xvals('Time')[-1]
        self.tx = cmd.xvals('Time').view(numpy.ndarray)
        commands = numpy.array(self.values)

        self.initialize_Regions() # now create the analysis regions
        self.lrss.setRegion([(self.tend-(self.tdur/2.0)), self.tend]) # steady-state
        self.lrpk.setRegion([self.tstart, self.tstart+(self.tdur/5.0)]) # "peak" during hyperpolarization
        self.lrtau.setRegion([self.tstart+0.005, self.tend])

        if self.dataMode in self.ICModes:
                # for adaptation ratio:
            print 'doing cc mode... '
            self.countSpikes()
        
        if self.dataMode in self.VCModes: 
            self.cmd = commands

        return True


    def updateAnalysis(self):
        self.readParameters(clearFlag = True, pw = True)
        self.countSpikes()

    def countSpikes(self):
        if self.dataMode not in self.ICModes or self.tx is None:
            return
        minspk = 4
        maxspk = 10 # range of spike counts
        threshold = self.ctrl.IVCurve_SpikeThreshold.value() * 1e-3
        ntr = len(self.traces)
        self.spikecount = numpy.zeros(ntr)
        fsl = numpy.zeros(ntr)
        fisi = numpy.zeros(ntr)
        ar = numpy.zeros(ntr)
        rmp = numpy.zeros(ntr)
        self.Rmp = numpy.mean(rmp) # rmp is taken from the mean of all the baselines in the traces

        for i in range(ntr):
            (spike, spk) = Utility.findspikes(self.tx, self.traces[i], 
                threshold, t0=self.tstart, t1=self.tend, dt=self.sampInterval,
                mode = 'schmitt', interpolate=False, debug=False)
            if len(spike) == 0:
                continue
            self.spikecount[i] = len(spike)
            fsl[i] = spike[0]-self.tstart
            if len(spike) > 1:
                fisi[i] = spike[1]-spike[0]
            if len(spike) >= minspk and len(spike) <= maxspk: # for Adaptation ratio analysis
                misi = numpy.mean(numpy.diff(spike[-3:]))
                ar[i] = misi/fisi[i]
            (rmp[i], r2) = Utility.measure('mean', self.tx, self.traces[i], 0.0, self.tstart)
        iAR = numpy.where(ar > 0)
        ARmean = numpy.mean(ar[iAR]) # only where we made the measurement
        self.AdaptRatio = ARmean
        self.ctrl.IVCurve_AR.setText(u'%7.3f' % (ARmean))
    
        fisi = fisi*1.0e3
        fsl = fsl*1.0e3
        iscale = 1.0e12 # convert to pA
        self.nospk = numpy.where(self.spikecount == 0)
        self.spk = numpy.where(self.spikecount > 0)
        commands = numpy.array(self.values)
        self.cmd = commands[self.nospk]
        self.spcmd = commands[self.spk]
        self.fiPlot.plot(x=commands*iscale, y=self.spikecount, clear=True, pen='w', symbolSize=10, symbolPen='b', symbolBrush=(0, 0, 255, 200), symbol='s')
        self.fslPlot.plot(x=self.spcmd*iscale, y=fsl[self.spk], pen='w', clear=True, symbolSize=6, symbolPen='g', symbolBrush=(0, 255, 0, 200), symbol='t')
        self.fslPlot.plot(x=self.spcmd*iscale, y=fisi[self.spk], pen='w', symbolSize=6, symbolPen='y', symbolBrush=(255, 255, 0, 200), symbol='s')
        if len(self.spcmd) > 0:
            self.fslPlot.setXRange(0.0, numpy.max(self.spcmd*iscale))

    def fileCellProtocol(self):
        """
        break the current filename down and return a tuple: (date, cell, protocol)
        last argument returned is the rest of the path... """
        (p0, proto) = os.path.split(self.filename)
        (p1, cell) = os.path.split(p0)
        (p2, date) = os.path.split(p1)
        return(date, cell, proto, p2)


    def printAnalysis(self):
        """
        Print the CCIV summary information (Cell, protocol, etc) 
        """
        (date, cell, proto, p2) = self.fileCellProtocol()
        smin = numpy.amin(self.Sequence.values())
        smax = numpy.amax(self.Sequence.values())
        sstep = numpy.mean(numpy.diff(self.Sequence.values()))
        seq = '%g;%g/%g' % (smin, smax, sstep)
        print '='*80
        print "%14s,%14s,%16s,%20s,%9s,%9s,%10s,%9s,%10s" % ("Date", "Cell", "Protocol",
            "Sequence", "RMP(mV)", " Rin(Mohm)",  "tau(ms)",  "ARatio", "tau2(ms)")
        print "%14s,%14s,%16s,%20s,%8.1f,%8.1f,%8.2f,%8.3f,%8.2f" % (date, cell, proto,
            seq, self.Rmp*1000., self.Rin*1e-6,
            self.tau*1000., self.AdaptRatio, self.tau2*1000)
        print '-'*80


    def update_Tau(self, printWindow = True, whichTau = 1):
        """ compute tau (single exponential) from the onset of the response
            using lrpk window, and only the smallest 3 steps...
        """
        if self.cmd == []: # probably not ready yet to do the update.
            return
        rgnpk= self.lrpk.getRegion()
        Func = 'exp1' # single exponential fit.
        Fits = Fitting.Fitting()
        fitx = []
        fity = []
        initpars = [-60.0*1e-3, -5.0*1e-3, 10.0*1e-3]
        icmdneg = numpy.where(self.cmd < 0)
        maxcmd = numpy.min(self.cmd)
        ineg = numpy.where(self.cmd[icmdneg] >= maxcmd/3)
        whichdata = ineg[0]
        itaucmd = self.cmd[ineg]
        whichaxis = 0
        # print whichdata
        # print self.traces.view(numpy.ndarray).shape
        (fpar, xf, yf, names) = Fits.FitRegion(whichdata, whichaxis, 
                self.traces.xvals('Time'), self.traces.view(numpy.ndarray), 
                dataType = 'xy', t0=rgnpk[0], t1=rgnpk[1],
                fitFunc = Func, fitPars = initpars)
        if fpar == []:
            print 'tau fitting failed - see log'
            return
        outstr = ""
        s = numpy.shape(fpar)
        taus = []
        # print len(whichdata)
        # print s[0]
        for j in range(0, s[0]):
            outstr = ""
            taus.append(fpar[j][2])
            for i in range(0, len(names[j])):
                outstr = outstr + ('%s = %f, ' % (names[j][i], fpar[j][i]))
            if printWindow:
                print( "FIT(%d, %.1f pA): %s " % (whichdata[j], itaucmd[j]*1e12, outstr) )
        meantau = numpy.mean(taus)
        self.ctrl.IVCurve_Tau.setText(u'%18.1f ms' % (meantau*1.e3))
        self.tau = meantau
        tautext = 'Mean Tau: %8.1f'
            
        if printWindow:
            print tautext % (meantau*1e3)


    def update_Tauh(self, printWindow = False):
        """ compute tau (single exponential) from the onset of the markers
            using lrtau window, and only for the step closest to the selected
            current level. 
            Also compute the ratio of the sag from the peak (marker1) to the
            end of the trace (marker 2). 
            Based on Fujino and Oertel, J. Neuroscience 2001 to identify
            cells based on different Ih kinetics and magnitude.
        """
        if self.ctrl.IVCurve_showHide_lrtau.isChecked() is not True:
            return
        bovera = 0.0
        rgn = self.lrtau.getRegion()
        Func = 'exp1' # single exponential fit to the whole region
        Fits = Fitting.Fitting()
        fitx = []
        fity = []
        initpars = [-80.0*1e-3, -10.0*1e-3, 50.0*1e-3]
        # find the current level that is closest to the target current
        s_target = self.ctrl.IVCurve_tauh_Commands.currentIndex()
        itarget = self.values[s_target] # retrive actual value from commands
        idiff = numpy.abs(numpy.array(self.cmd) - itarget)
        amin = numpy.argmin(idiff)
        vrmp = numpy.mean(self.traces[amin][0:10])*1000. # rmp approximation.
        self.ctrl.IVCurve_vrmp.setText('%8.2f' % (vrmp))
        dpk = self.traces['Time' : rgn[0]:rgn[0]+0.001]
        vpk = numpy.mean(dpk[amin])*1000.
        dss = self.traces['Time' : rgn[1]-0.010:rgn[1]]
        vss = numpy.mean(dss[amin])*1000.
        whichdata = [int(amin)]
        itaucmd = [self.cmd[amin]]
        rgnss = self.lrss.getRegion()
        self.ctrl.IVCurve_tau2TStart.setValue(rgn[0]*1.0e3)
        self.ctrl.IVCurve_tau2TStop.setValue(rgn[1]*1.0e3)        
        fd = self.traces['Time': rgn[0]:rgn[1]][whichdata][0]
        if self.fitted_data is None: # first time through.. 
            self.fitted_data = self.data_plot.plot(fd, pen=pg.mkPen('w'))
        else:
            self.fitted_data.clear()
            self.fitted_data = self.data_plot.plot(fd, pen=pg.mkPen('w'))
            self.fitted_data.update()


        whichaxis = 0
        (fpar, xf, yf, names) = Fits.FitRegion(whichdata, whichaxis, 
                self.traces.xvals('Time'), self.traces.view(numpy.ndarray), 
                dataType = '2d', t0=rgn[0], t1=rgn[1],
                fitFunc = Func, fitPars = initpars)
        if fpar == []:
            print 'tau_h fitting failed - see log'
            return
        if self.fit_curve is None:
            self.fit_curve = self.data_plot.plot(xf[0], yf[0], pen=pg.mkPen('r', width=1.5, style=QtCore.Qt.DashLine))
        else:
            self.fit_curve.clear()
            self.fit_curve = self.data_plot.plot(xf[0], yf[0], pen=pg.mkPen('r', width = 1.5, style=QtCore.Qt.DashLine))
            self.fit_curve.update()
            
        outstr = ""
        s = numpy.shape(fpar)
        taus = []
        for j in range(0, s[0]):
            outstr = ""
            taus.append(fpar[j][2])
            for i in range(0, len(names[j])):
                outstr = outstr + ('%s = %f, ' % (names[j][i], fpar[j][i]*1000.))
            if printWindow:
                print( "Ih FIT(%d, %.1f pA): %s " % (whichdata[j], itaucmd[j]*1e12, outstr) )
        meantau = numpy.mean(taus)
        self.ctrl.IVCurve_Tauh.setText(u'%8.1f ms' % (meantau*1.e3))
        self.tau2 = meantau
        tautext = 'Mean Tauh: %8.1f'
        bovera = (vss-vrmp)/(vpk-vrmp)
        self.ctrl.IVCurve_Ih_ba.setText('%8.1f' % (bovera*100.))
        self.ctrl.IVCurve_ssAmp.setText('%8.2f' % (vss-vrmp))
        self.ctrl.IVCurve_pkAmp.setText('%8.2f' % (vpk-vrmp))
        if bovera < 0.55 and self.tau2 < 0.015: #
            self.ctrl.IVCurve_FOType.setText('D Stellate')
        else:
            self.ctrl.IVCurve_FOType.setText('T Stellate')
            
      #  if printWindow:
      #      print tautext % (meantau*1e3)

    def update_ssAnalysis(self, clear=True):
        if self.traces is None:
            return
        rgnss = self.lrss.getRegion()
        self.ctrl.IVCurve_ssTStart.setValue(rgnss[0]*1.0e3)
        self.ctrl.IVCurve_ssTStop.setValue(rgnss[1]*1.0e3)
        data1 = self.traces['Time': rgnss[0]:rgnss[1]]
        self.ivss=[]
        commands = numpy.array(self.values)
        if len(self.nospk) >= 1:
            # Steady-state IV where there are no spikes
            self.ivss = data1.mean(axis=1)[self.nospk]
<<<<<<< HEAD
            self.ivss_cmd = data1.mean(axis=0)[self.nospk]
=======
            self.ivss_cmd = commands[self.nospk]
>>>>>>> ba0521f2
            self.cmd = commands[self.nospk]
            # compute Rin from the SS IV:
            if len(self.cmd) > 0 and len(self.ivss) > 0:
                self.Rin = numpy.max(numpy.diff(self.ivss)/numpy.diff(self.cmd))
                self.ctrl.IVCurve_Rin.setText(u'%9.1f M\u03A9' % (self.Rin*1.0e-6))
            else:
                self.ctrl.IVCurve_Rin.setText(u'No valid points')
        else:
            self.ivss = data1.mean(axis=1) # all traces
<<<<<<< HEAD
=======
            self.ivss_cmd = commands
>>>>>>> ba0521f2
            self.cmd = commands
        self.update_IVPlot()


    def update_pkAnalysis(self, clear=False, pw = False):
        if self.traces is None:
            return
        rgnpk= self.lrpk.getRegion()
        self.ctrl.IVCurve_pkTStart.setValue(rgnpk[0]*1.0e3)
        self.ctrl.IVCurve_pkTStop.setValue(rgnpk[1]*1.0e3)
        data2 = self.traces['Time': rgnpk[0]:rgnpk[1]]
        commands = numpy.array(self.values)
        if len(self.nospk) >= 1:
            # Peak (minimum voltage) IV where there are no spikes
            self.ivpk = data2.min(axis=1)[self.nospk]
<<<<<<< HEAD
=======
            self.ivpk_cmd = commands[self.nospk]
>>>>>>> ba0521f2
            self.cmd = commands[self.nospk]
        else:
            self.ivpk = data2.min(axis=1)
            self.cmd = commands
<<<<<<< HEAD
=======
            self.ivpk_cmd = commands
>>>>>>> ba0521f2
        self.update_Tau(printWindow = pw)
        self.update_IVPlot()


    def update_IVPlot(self):
        self.IV_plot.clear()
#        print 'lens cmd ss pk: '
#        print len(self.cmd), len(self.ivss), len(self.ivpk)
        if len(self.ivss) > 0:
<<<<<<< HEAD
            self.IV_plot.plot(self.cmd, self.ivss, symbolSize=6, symbolPen='w', symbolBrush='w')
        if len(self.ivpk) > 0:
            self.IV_plot.plot(self.cmd, self.ivpk, symbolSize=6, symbolPen='w', symbolBrush='r')
=======
            self.IV_plot.plot(self.ivss_cmd, self.ivss, symbolSize=6, symbolPen='w', symbolBrush='w')
        if len(self.ivpk) > 0:
            self.IV_plot.plot(self.ivpk_cmd, self.ivpk, symbolSize=6, symbolPen='w', symbolBrush='r')
>>>>>>> ba0521f2


    def readParameters(self, clearFlag=False, pw=False):
        """
        Read the parameter window entries, set the lr regions, and do an update on the analysis
        """
        if self.ctrl.IVCurve_showHide_lrss.isChecked():
            rgnx1 = self.ctrl.IVCurve_ssTStart.value()/1.0e3
            rgnx2 = self.ctrl.IVCurve_ssTStop.value()/1.0e3
            self.lrss.setRegion([rgnx1, rgnx2])
            self.update_ssAnalysis(clear=clearFlag)

        if self.ctrl.IVCurve_showHide_lrpk.isChecked():
            rgnx1 = self.ctrl.IVCurve_pkTStart.value()/1.0e3
            rgnx2 = self.ctrl.IVCurve_pkTStop.value()/1.0e3
            self.lrpk.setRegion([rgnx1, rgnx2])
            self.update_pkAnalysis(clear=False, pw = pw)
        
        if self.ctrl.IVCurve_showHide_lrtau.isChecked():
            self.update_Tauh() # include tau in the list... if the tool is selected


#---- Helpers ---
# Some of these would normally live in a pyqtgraph-related module, but are just stuck here to get the job done.
    def labelUp(self, plot, xtext, ytext, title):
        """helper to label up the plot"""
        plot.setLabel('bottom', xtext)
        plot.setLabel('left', ytext)
        plot.setTitle(title)
<|MERGE_RESOLUTION|>--- conflicted
+++ resolved
@@ -514,11 +514,7 @@
         if len(self.nospk) >= 1:
             # Steady-state IV where there are no spikes
             self.ivss = data1.mean(axis=1)[self.nospk]
-<<<<<<< HEAD
-            self.ivss_cmd = data1.mean(axis=0)[self.nospk]
-=======
             self.ivss_cmd = commands[self.nospk]
->>>>>>> ba0521f2
             self.cmd = commands[self.nospk]
             # compute Rin from the SS IV:
             if len(self.cmd) > 0 and len(self.ivss) > 0:
@@ -528,10 +524,7 @@
                 self.ctrl.IVCurve_Rin.setText(u'No valid points')
         else:
             self.ivss = data1.mean(axis=1) # all traces
-<<<<<<< HEAD
-=======
             self.ivss_cmd = commands
->>>>>>> ba0521f2
             self.cmd = commands
         self.update_IVPlot()
 
@@ -547,18 +540,12 @@
         if len(self.nospk) >= 1:
             # Peak (minimum voltage) IV where there are no spikes
             self.ivpk = data2.min(axis=1)[self.nospk]
-<<<<<<< HEAD
-=======
             self.ivpk_cmd = commands[self.nospk]
->>>>>>> ba0521f2
             self.cmd = commands[self.nospk]
         else:
             self.ivpk = data2.min(axis=1)
             self.cmd = commands
-<<<<<<< HEAD
-=======
             self.ivpk_cmd = commands
->>>>>>> ba0521f2
         self.update_Tau(printWindow = pw)
         self.update_IVPlot()
 
@@ -568,15 +555,9 @@
 #        print 'lens cmd ss pk: '
 #        print len(self.cmd), len(self.ivss), len(self.ivpk)
         if len(self.ivss) > 0:
-<<<<<<< HEAD
-            self.IV_plot.plot(self.cmd, self.ivss, symbolSize=6, symbolPen='w', symbolBrush='w')
-        if len(self.ivpk) > 0:
-            self.IV_plot.plot(self.cmd, self.ivpk, symbolSize=6, symbolPen='w', symbolBrush='r')
-=======
             self.IV_plot.plot(self.ivss_cmd, self.ivss, symbolSize=6, symbolPen='w', symbolBrush='w')
         if len(self.ivpk) > 0:
             self.IV_plot.plot(self.ivpk_cmd, self.ivpk, symbolSize=6, symbolPen='w', symbolBrush='r')
->>>>>>> ba0521f2
 
 
     def readParameters(self, clearFlag=False, pw=False):
