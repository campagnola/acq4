# -*- coding: utf-8 -*-
from lib.Manager import getManager
from metaarray import *
from pyqtgraph.ImageView import *
from pyqtgraph.GraphicsView import *
from pyqtgraph.graphicsItems import *
from pyqtgraph.graphicsWindows import *
from pyqtgraph.PlotWidget import *
from pyqtgraph.functions import *
from Canvas import Canvas
from UncagingControlTemplate import *
from PyQt4 import QtCore, QtGui
from functions import *
from SpinBox import *
from debug import *
from DictView import DictView
from scipy import stats
from numpy import log

class UncagingSpot(QtGui.QGraphicsEllipseItem):
    def __init__(self, source): #source is directory handle
        QtGui.QGraphicsEllipseItem.__init__(self, 0, 0, 1, 1)
        self.source = source
        self.record = None
        self.position = None
        self.size = None
        self.laserTime = None
        

from EventDetectionCtrlTemplate import *

class EventMatchWidget(QtGui.QSplitter):
    def __init__(self):
        QtGui.QSplitter.__init__(self)
        
        ## set up GUI
        self.hsplitter = QtGui.QSplitter()
        self.addWidget(self.hsplitter)
        self.setOrientation(QtCore.Qt.Vertical)
        self.hsplitter.setOrientation(QtCore.Qt.Horizontal)
        self.analysisPlot = PlotWidget()
        self.addWidget(self.analysisPlot)
        self.dataPlot = PlotWidget()
        self.addWidget(self.dataPlot)
        
        self.analysisPlot.registerPlot('UncagingAnalysis')
        self.dataPlot.registerPlot('UncagingData')
        self.analysisPlot.setXLink('UncagingData')
        
        self.ctrlWidget = QtGui.QWidget()
        self.hsplitter.addWidget(self.ctrlWidget)
        self.ctrl = Ui_EventDetectionCtrlForm()
        self.ctrl.setupUi(self.ctrlWidget)
        
        self.templatePlot = PlotWidget()
        self.hsplitter.addWidget(self.templatePlot)
        
        #self.ctrlLayout = QtGui.QFormLayout()
        #self.ctrlWidget.setLayout(self.ctrlLayout)
        
        self.ctrl.lowPassSpin.setOpts(log=True, step=0.1, bounds=[0, None], suffix='Hz', siPrefix=True)
        self.ctrl.highPassSpin.setOpts(log=True, step=0.1, bounds=[0, None], suffix='Hz', siPrefix=True)
        self.ctrl.expDeconvolveSpin.setOpts(log=True, step=0.1, bounds=[0, None], suffix='s', siPrefix=True)
        #self.tauSpin = SpinBox(log=True, step=0.1, bounds=[0, None], suffix='s', siPrefix=True)
        #self.tauSpin.setValue(0.01)
        #self.lowPassSpin = SpinBox(log=True, step=0.1, bounds=[0, None], suffix='Hz', siPrefix=True)
        #self.lowPassSpin.setValue(200.0)
        #self.thresholdSpin = SpinBox(log=True, step=0.1, bounds=[0, None])
        #self.thresholdSpin.setValue(10.0)
        #self.ctrlLayout.addRow("Low pass", self.lowPassSpin)
        #self.ctrlLayout.addRow("Decay const.", self.tauSpin)
        #self.ctrlLayout.addRow("Threshold", self.thresholdSpin)
        
        #QtCore.QObject.connect(self.tauSpin, QtCore.SIGNAL('valueChanged(double)'), self.tauChanged)
        #QtCore.QObject.connect(self.lowPassSpin, QtCore.SIGNAL('valueChanged(double)'), self.lowPassChanged)
        #QtCore.QObject.connect(self.thresholdSpin, QtCore.SIGNAL('valueChanged(double)'), self.thresholdChanged)
        
        self.analysisEnabled = True
        self.events = []
        self.data = []
        
    def enableAnalysis(self, b):
        if b == self.analysisEnabled:
            return
        self.analysisEnabled = b
        
        if b:
            self.recalculate()
            self.templatePlot.show()
            self.analysisPlot.show()
            self.ctrlWidget.show()
        else:
            self.templatePlot.hide()
            self.analysisPlot.hide()
            self.ctrlWidget.hide()
        
    def setData(self, data):
        self.data = data
        self.recalculate()
        
    def recalculate(self):
        self.events = self.processData(self.data, display=True)
        self.emit(QtCore.SIGNAL('outputChanged'), self)
        print "Events:", self.events
        ##display events
        
    def getEvents(self):
        return self.events
        
    def processData(self, data, display=False):
        """Returns a list of record arrays - each record array contains the events detected in one trace.
                Arguments:
                    data - a list of traces"""
        if display:
            self.analysisPlot.clear()
            self.dataPlot.clear()
            self.templatePlot.clear()
            self.tickGroups = []
        events = []
        
        for i in range(len(data)):
            if display:
                color = float(i)/(len(data))*0.7
                pen = mkPen(hsv=[color, 0.8, 0.7])
                self.dataPlot.plot(data[i], pen=pen)
                
        if not self.analysisEnabled:
            return []
        
        for i in range(len(data)):
            #p.mark('start trace %d' % i)
            d = data[i]
            #print "lowpass:", d
            d1 = lowPass(d, self.lowPassSpin.value())
            #p.mark('lowpass')
            d2 = d1.view(ndarray) - measureBaseline(d1)
            #p.mark('subtract baseline')
            dt = d.xvals('Time')[1] - d.xvals('Time')[0]
            #p.mark('dt')
            d3 = diff(d2) * self.tauSpin.value() / dt + d2[:-1]
            #p.mark('deconvolve')
            d4 = removeBaseline(d3, dt=dt)
            #p.mark('remove baseline')
            #d4 = d3
                
            #stdev = measureNoise(d3)
            #print "noise:", stdev
            #thresh = stdev * self.thresholdSpin.value()
            #absd = abs(d3)
            #eventList = argwhere((absd[1:] > thresh) * (absd[:-1] <= thresh))[:, 0] + 1
            
            eventList = findEvents(d4, noiseThreshold=self.thresholdSpin.value())
            #p.mark('find events')
            events.append(eventList)
            if display:
                color = float(i)/(len(data))*0.7
                pen = mkPen(hsv=[color, 0.8, 0.7])
                
                self.analysisPlot.plot(d4, x=d.xvals('Time')[:-1], pen=pen)
                tg = VTickGroup(view=self.analysisPlot)
                tg.setPen(pen)
                tg.setYRange([0.8, 1.0], relative=True)
                tg.setXVals(d.xvals('Time')[eventList['start']])
                self.tickGroups.append(tg)
                self.analysisPlot.addItem(tg)
                
                ## generate triggered stacks for plotting
                stack = triggerStack(d, eventList['start'], window=[-100, 200])
                negPen = mkPen([0, 0, 200])
                posPen = mkPen([200, 0, 0])
                for j in range(stack.shape[0]):
                    base = median(stack[j, 80:100])
                    
                    if eventList[j]['sum'] > 0:
                        scale = stack[j, 100:100+eventList[j]['len']].max() - base
                        pen = posPen
                        params = {'sign': 1}
                    else:
                        scale = base - stack[j, 100:100+eventList[j]['len']].min()
                        pen = negPen
                        params = {'sign': -1}
                    self.templatePlot.plot((stack[j]-base) / scale, pen=pen, params=params)
        
        return events
        
        
    def tauChanged(self):
        self.recalculate()
        
    def lowPassChanged(self):
        self.recalculate()
        
    def thresholdChanged(self):
        self.recalculate()
        
    def setTau(self, val):
        self.tauSpin.setValue(val)
        
    def setLowPass(self, val):
        self.lowPassSpin.setValue(val)
        
    def setThreshold(self, val):
        self.thresholdSpin.setValue(val)
        
    def clear(self):
        self.analysisPlot.clear()
        self.templatePlot.clear()
        self.dataPlot.clear()
        self.events = []
        self.data = []
        

class UncagingWindow(QtGui.QMainWindow):
    def __init__(self):
        QtGui.QMainWindow.__init__(self)
        self.cw = QtGui.QSplitter()
        self.cw.setOrientation(QtCore.Qt.Vertical)
        self.setCentralWidget(self.cw)
        bw = QtGui.QWidget()
        bwl = QtGui.QHBoxLayout()
        bw.setLayout(bwl)
        self.cw.addWidget(bw)
        self.addImgBtn = QtGui.QPushButton('Add Image')
        self.addScanBtn = QtGui.QPushButton('Add Scan')
        self.clearImgBtn = QtGui.QPushButton('Clear Images')
        self.clearScanBtn = QtGui.QPushButton('Clear Scans')
        self.defaultSize = 150e-6
        bwl.addWidget(self.addImgBtn)
        bwl.addWidget(self.clearImgBtn)
        bwl.addWidget(self.addScanBtn)
        bwl.addWidget(self.clearScanBtn)
        QtCore.QObject.connect(self.addImgBtn, QtCore.SIGNAL('clicked()'), self.addImage)
        QtCore.QObject.connect(self.addScanBtn, QtCore.SIGNAL('clicked()'), self.addScan)
        QtCore.QObject.connect(self.clearImgBtn, QtCore.SIGNAL('clicked()'), self.clearImage)
        QtCore.QObject.connect(self.clearScanBtn, QtCore.SIGNAL('clicked()'), self.clearScan)
        #self.layout = QtGui.QVBoxLayout()
        #self.cw.setLayout(self.layout)
        bwtop = QtGui.QSplitter()
        bwtop.setOrientation(QtCore.Qt.Horizontal)
        self.cw.insertWidget(1, bwtop)
        self.canvas = Canvas()
        QtCore.QObject.connect(self.canvas.view, QtCore.SIGNAL('mouseReleased'), self.mouseClicked)
        self.ctrl = Ui_UncagingControlWidget()
        self.ctrlWidget = QtGui.QWidget()
        bwtop.addWidget(self.ctrlWidget)
        self.ctrl.setupUi(self.ctrlWidget)
        bwtop.addWidget(self.canvas)
        QtCore.QObject.connect(self.ctrl.recolorBtn, QtCore.SIGNAL('clicked()'), self.recolor)
        self.ctrl.directTimeSpin.setValue(4.0)
        self.ctrl.poststimTimeSpin.setRange(1.0, 1000.0)
        self.ctrl.poststimTimeSpin.setValue(150.0)
        self.ctrl.eventFindRadio.setChecked(True)
        self.ctrl.useSpontActCheck.setChecked(True)
        self.ctrl.rgbRadio.setChecked(True)
        self.ctrl.absoluteRadio.setChecked(True)
        
        
        #self.plot = PlotWidget()
        self.plot = EventMatchWidget()
        self.cw.addWidget(self.plot)
        
        self.z = 0
        self.resize(1000, 600)
        self.show()
        self.scanItems = []
        self.imageItems = []
        self.currentTraces = []
        self.noiseThreshold = 2.0
        self.eventTimes = []
        self.analysisCache = empty(len(self.scanItems),
            {'names': ('spotID', 'eventsValid', 'eventList', 'preEvents', 'dirEvents', 'postEvents', 'stdev', 'preChargePos', 'preChargeNeg', 'dirCharge', 'postChargePos', 'postChargeNeg'),
             'formats':(object, object, object, object, object, object, float, float, float, float, float, float)})
        
        
    def addImage(self, img=None):
        if img is None:
            fd = getManager().currentFile
            img = fd.read()
        if 'imagePosition' in fd.info():
            ps = fd.info()['pixelSize']
            pos = fd.info()['imagePosition']
        else:
            info = img.infoCopy()[-1]
            ps = info['pixelSize']
            pos = info['imagePosition']
            
        img = img.astype(ndarray)
        if img.ndim == 3:
            img = img.max(axis=0)
        #print pos, ps, img.shape, img.dtype, img.max(), img.min()
        item = ImageItem(img)
        self.canvas.addItem(item, pos, scale=ps, z=self.z, name=fd.shortName())
        self.z += 1
        self.imageItems.append(item)

    def addScan(self):
        dh = getManager().currentFile
        if len(dh.info()['protocol']['params']) > 0:
            dirs = [dh[d] for d in dh.subDirs()]
        else:
            dirs = [dh]
        appendIndex = self.analysisCache.size
        self.analysisCache.resize(appendIndex + len(dirs))
        for d in dirs: #d is a directory handle
            #d = dh[d]
            if 'Scanner' in d.info() and 'position' in d.info()['Scanner']:
                pos = d.info()['Scanner']['position']
                if 'spotSize' in d.info()['Scanner']:
                    size = d.info()['Scanner']['spotSize']
                else:
                    size = self.defaultSize
                item = UncagingSpot(d)
                item.record = self.analysisCache[appendIndex]
                item.record['eventsValid'] = False
                appendIndex += 1
                item.position = pos
                item.size = size
                item.setBrush(QtGui.QBrush(QtGui.QColor(100,100,200)))                 
                self.canvas.addItem(item, [pos[0] - size*0.5, pos[1] - size*0.5], scale=[size,size], z = self.z, name=[dh.shortName(), d.shortName()])
                self.scanItems.append(item)
            else:
                print "Skipping directory %s" %d.name()
        self.analysisCache = self.analysisCache[:appendIndex]    
        self.z += 1
        
    def clearImage(self):
        for item in self.imageItems:
            self.canvas.removeItem(item)
        self.imageItems = []
        
        
    def clearScan(self):
        for item in self.scanItems:
            self.canvas.removeItem(item)
        self.scanItems = []
        self.currentTraces = []
        self.eventTimes = []
    
    def recolor(self):
        for i in self.scanItems:
            if i.record['eventsValid'] == False:
                events, pre, direct, post, q, stdev = self.getEventLists(i.source)
                i.record['eventList'] = events
                i.record['preEvents'] = pre
                i.record['dirEvents'] = direct
                i.record['postEvents'] = post
                i.record['stdev'] = stdev
                i.record['eventsValid'] = True
                i.laserTime = q
            self.analyzeEvents(i)
        for i in self.scanItems:
            color = self.spotColor(i)
            i.setBrush(QtGui.QBrush(color))
            
    def getClampData(self, dh):
        """Returns a clamp.ma
                Arguments:
                    dh - a directory handle"""
        try:
            data = dh['Clamp1.ma'].read()
            #print "Loaded", dh['Clamp1.ma'].name()
        except:
            data = dh['Clamp2.ma'].read()
            #print "Loaded", dh['Clamp2.ma'].name()
        #if data.hasColumn('Channel', 'primary'):
        #    data = data['Channel': 'primary']
        #elif data.hasColumn('Channel', 'scaled'):
        #    data = data['Channel': 'scaled']
        if data._info[0]['name'] == 'Channel':   ### Stupid. Rename column to support some older files.
            cols = data._info[0]['cols']
            for i in range(len(cols)):
                if cols[i]['name'] == 'scaled':
                    cols[i]['name'] = 'primary'
            
        data['Channel':'primary'] = denoise(data['Channel':'primary'])
        #data = removeBaseline(data)
        #data = lowPass(data, 2000)
        return data
        
        
    #def findEvents(self, data):
        #return findEvents(data, noiseThreshold=self.noiseThreshold)
    def getLaserTime(self, d):
        """Returns the time of laser stimulation in seconds.
                Arguments:
                    d - a directory handle"""
        q = d.getFile('Laser-UV.ma').read()['QSwitch']
        return argmax(q)/q.infoCopy()[-1]['rate']
        
    def getEventLists(self, dh):
        #if not self.plot.analysisEnabled:
        #    return QtGui.QColor(100,100,200)
        data = self.getClampData(dh)['Channel':'primary']
        events = self.plot.processData([data])[0]
        
        times = data.xvals('Time')
        self.eventTimes.extend(times[events['start']])
        q = self.getLaserTime(dh)
        stimTime = q - 0.001
        dirTime = q + self.ctrl.directTimeSpin.value()/1000
        endTime = q + self.ctrl.poststimTimeSpin.value()/1000
        stimInd = argwhere((times[:-1] <= stimTime) * (times[1:] > stimTime))[0,0]
        dirInd = argwhere((times[:-1] <= dirTime) * (times[1:] > dirTime))[0,0]
        endInd = argwhere((times[:-1] <= endTime) * (times[1:] > endTime))[0,0]
        dt = times[1]-times[0]
        
        times = events['start']
        pre = events[times < stimInd]
        direct = events[(times > stimInd) * (times < dirInd)]
        post = events[(times > dirInd) * (times < endInd)]
        
<<<<<<< HEAD
        pos = (post[post['sum'] > 0]['sum'].sum() / (endTime-dirTime)) - (pre[pre['sum'] > 0]['sum'].sum() / stimTime)
        neg = -(post[post['sum'] < 0]['sum'].sum() / (endTime-dirTime)) - (pre[pre['sum'] < 0]['sum'].sum() / stimTime)
        
        dir = (abs(direct['sum']).sum() / (dirTime-stimTime)) - (abs(pre['sum']).sum() / stimTime)
        
=======
>>>>>>> 9538d01b
        stdev = data.std() / dt
        
        return events, pre, direct, post, q, stdev
        
    def analyzeEvents(self, item):
        pre = item.record['preEvents']
        post = item.record['postEvents']
        direct = item.record['dirEvents']
        stimTime = item.laserTime - 0.001
        dirTime = item.laserTime + self.ctrl.directTimeSpin.value()/1000
        endTime = item.laserTime + self.ctrl.poststimTimeSpin.value()/1000
        
        if self.ctrl.useSpontActCheck.isChecked():
            pos = (post[post['sum'] > 0]['sum'].sum() / (endTime-dirTime)) - (pre[pre['sum'] > 0]['sum'].sum() / stimTime)
            neg = ((post[post['sum'] < 0]['sum'].sum() / (endTime-dirTime)) - (pre[pre['sum'] < 0]['sum'].sum() / stimTime))
            dir = (abs(direct['sum']).sum() / (dirTime-stimTime)) - (abs(pre['sum']).sum() / stimTime)
            item.record['postChargePos'] = pos
            item.record['postChargeNeg'] = neg
            item.record['dirCharge'] = dir
        else:
            pos = (post[post['sum'] > 0]['sum'].sum() / (endTime-dirTime))
            neg = (post[post['sum'] < 0]['sum'].sum() / (endTime-dirTime))
            prePos = pre[pre['sum'] > 0]['sum'].sum() / stimTime
            preNeg = (pre[pre['sum'] < 0]['sum'].sum() / stimTime)
            item.record['postChargePos'] = pos
            item.record['postChargeNeg'] = neg
            item.record['preChargePos'] = prePos
            item.record['preChargeNeg'] = preNeg
            item.record['dirCharge'] = 0
            
    def spotColor(self, item):
        if self.ctrl.rgbRadio.isChecked():
            red = clip(log(max(1.0, (item.record['postChargePos']/item.record['stdev'])+1))*255, 0, 255) 
            blue = clip(log(max(1.0, (-item.record['postChargeNeg']/item.record['stdev'])+1))*255, 0, 255)
            green = clip(log(max(1.0, (item.record['dirCharge']/item.record['stdev'])+1))*255, 0, 255)
            return QtGui.QColor(red, green, blue, max(red, green, blue))
            
        if self.ctrl.rainbowRadio.isChecked():
            maxcharge = stats.scoreatpercentile(self.analysisCache['postChargeNeg'], per = 5)
            #hue = 255 - (log(1+1000*(item.record['postChargeNeg'] / self.analysisCache['postChargeNeg'].min())))*255/log(1001)
            #maxcharge = a.max()
            hue = 255 - (-item.record['postChargeNeg']/maxcharge)*255
            #print "max charge:", maxcharge, "charge: ", item.record['postChargeNeg'], "hue: ", hue
            sat = 255
            if hue < 0:
                hue = 0
                val = 180
            if item.record['postChargeNeg'] == 0:
                alpha = 0
            else:
                alpha = 255
            if len(item.record['dirEvents']) > 0:
                val = 0
            else:
                val = 255
            print "Type hue", type(hue), "Type sat", type(sat)
            return QtGui.QColor.fromHsv(hue, sat, val, alpha)
        
   
    def mouseClicked(self, ev):
        ###should probably make mouseClicked faster by using cached data instead of calling processData in eventFinderWidget each time
        """Makes self.currentTraces a list of data corresponding to items on a canvas under a mouse click. Each list item is a tuple where the first element
           is an array of clamp data, and the second is the directory handle for the Clamp.ma file."""
        spots = self.canvas.view.items(ev.pos())
        self.currentTraces = []
        for i in spots:
            d = self.loadTrace(i)
            if d is not None:
                self.currentTraces.append(d)
        self.plot.setData([i[0]['Channel':'primary'] for i in self.currentTraces])

        
    def loadTrace(self, item):
        """Returns a tuple where the first element is a clamp.ma, and the second is its directory handle."""
        if not hasattr(item, 'source'):
            return
        dh = item.source
        data = self.getClampData(dh)
        return data, dh
        
class STDPWindow(UncagingWindow):
    ###NEED:  add labels to LTP plot?, figure out how to get/display avg epsp time and avg spike time, 
    def __init__(self):
        UncagingWindow.__init__(self)
        bwtop = QtGui.QSplitter()
        bwtop.setOrientation(QtCore.Qt.Horizontal)
        self.cw.insertWidget(1, bwtop)
        self.LTPplot = PlotWidget()
        self.latencies = {}
        self.dictView = DictView(self.latencies)
        bwtop.addWidget(self.canvas)
        bwtop.addWidget(self.LTPplot)
        bwtop.addWidget(self.dictView)
        self.plot.enableAnalysis(False)
        
    def mouseClicked(self, ev):
        UncagingWindow.mouseClicked(self, ev)
        epspStats = zeros([len(self.currentTraces)], {'names':('unixtime', 'slope', 'amp', 'flux', 'epsptime', 'time', 'normSlope', 'normAmp', 'normFlux'), 'formats': ((float,)*9)})
        #print 'lenspots:', len(self.currentTraces)
        flag = 0
        condtime = None
        spiketime = []
        for i in range(len(self.currentTraces)):
            if self.currentTraces[i][0]['Channel':'Command'].max() < 0.1e-09:
                t,s,a,f,e = self.EPSPstats(self.currentTraces[i])
                #print 'i:', i, 't:', t, 's:', s, 'a:', a, 'f:', f, 'e:', e
                if s != None:
                    epspStats[i]['unixtime'] = t
                    epspStats[i]['slope'] = s
                    epspStats[i]['amp'] = a
                    epspStats[i]['flux'] = f
                    epspStats[i]['epsptime'] = e
            elif self.currentTraces[i][0]['Channel':'Command'].max() >= 0.1e-09:
                a = argwhere(self.currentTraces[i][0]['Channel':'primary'] == self.currentTraces[i][0]['Channel':'primary'].max())
                #print i, a
                if len(a) > 0:
                    spikeindex = a[0]
                    spike = self.currentTraces[i][0]['Channel':'primary'].xvals('Time')[spikeindex]
                    #print i, spike
                    spiketime.append(spike)
                if flag != 1:
                    condtime = self.currentTraces[i][0]['Channel':'primary'].infoCopy()[-1]['startTime']
                    flag = 1
        #print 'spiketime', spiketime
       # print "epspStats before sort:", epspStats, '\n'
        epspStats.sort(order = 'unixtime') 
       # print "sortedStats after sort:", epspStats
        startBase = argwhere(epspStats['unixtime'] > 0)[0]
        epspStats = epspStats[startBase:]
        try:
            endbase = argwhere(epspStats['unixtime'] > condtime)[0]
        except IndexError:
            if condtime != None:
                endbase = -1
            else: raise
            
        for x in range(len(epspStats)):
            epspStats[x]['time'] =(epspStats[x]['unixtime']-(epspStats[0]['unixtime']))/60
            epspStats[x]['normSlope'] = (epspStats['slope'][x])/(mean(epspStats[:endbase]['slope']))
            epspStats[x]['normAmp'] = (epspStats['amp'][x])/(mean(epspStats[:endbase]['amp']))
            epspStats[x]['normFlux'] = (epspStats['flux'][x])/(mean(epspStats[:endbase]['flux']))
        #print 'epspSlope', epspStats[:endbase]['slope']
        #print 'meanSlope', mean(epspStats[:endbase]['slope'])
        
        self.latencies['Average EPSP time:'] = mean(epspStats[:endbase]['epsptime']*1000)
        #print 'spiketime:', spiketime
        #print 'mean:', mean(spiketime)
        self.latencies['Average 1st Spike time:'] = mean(spiketime)*1000
        self.latencies['PSP-Spike Delay:']= self.latencies['Average 1st Spike time:']-self.latencies['Average EPSP time:']
        self.latencies['Change in slope(red):'] = mean(epspStats[(endbase+1):]['normSlope'])
        self.latencies['Change in amp(blue):'] = mean(epspStats[(endbase+1):]['normAmp'])
        self.latencies['Change in flux(green):'] = mean(epspStats[(endbase+1):]['normFlux'])
        self.dictView.setData(self.latencies)
        
        self.LTPplot.clear()
        self.LTPplot.plot(data = epspStats['normSlope'], x = epspStats['time'], pen=mkPen([255, 0, 0]))
        self.LTPplot.plot(data = epspStats['normFlux'], x = epspStats['time'], pen=mkPen([0, 255, 0]))
        self.LTPplot.plot(data = epspStats['normAmp'], x = epspStats['time'], pen = mkPen([0, 0, 255]))
        
    def EPSPstats(self, data):
        """Returns a five-item list with the unixtime of the trace, and the slope, the amplitude and the integral of the epsp, and the time of the epsp.
                Arguments:
                    data - a tuple with a 'Clamp.ma' array as the first item and the directory handle of the 'Clamp.ma' file as the second."""
        d = data[0]['Channel':'primary']            
        time = d.infoCopy()[-1]['startTime']
        q = self.getLaserTime(data[1])
        base = d['Time': 0.0:(q - 0.01)]
        pspRgn = d['Time': q:(q+0.2)]
        flux = pspRgn.sum() - (base.mean()*pspRgn.shape[0])
        amp = pspRgn.max() - base.mean()
        a = argwhere(pspRgn > base.mean()+4*base.std())
        if len(a) > 0:
            epspindex = a[0,0]
            epsptime = pspRgn.xvals('Time')[epspindex]
            slope = (d['Time': (epsptime+0.0015):(epsptime+0.0025)].mean() - d['Time': (epsptime-0.0005):(epsptime+0.0005)].mean())/ 2
            return [time, slope, amp, flux, epsptime]
        else:
            return [time, None, amp, flux, None]
        
    #def EPSPflux(self, data):
    #    """Returns a tuple with the unixtime of the trace and the integral of the EPSP.
    #            Arguments:
    #                data - a tuple with a 'Clamp.ma' array as the first item and the directory handle of the 'Clamp.ma' file as the second. """
    #    time = data[0].infoCopy()[-1]['startTime']
    #    q = self.getLaserTime(data[1])
    #    base = data[0]['Time': 0.0:(q - 0.01)]
    #    pspRgn = data[0]['Time': q:(q+0.2)]
    #    flux = pspRgn.sum() - (base.mean()*pspRgn.shape[0])
    #    return time, flux
    #
    #def EPSPamp(self, data):
    #    """Returns a tuple with the unixtime of the trace and the amplitude of the EPSP.
    #            Arguments:
    #                data - a tuple with a 'Clamp.ma' array as the first item and the directory handle of the 'Clamp.ma' file as the second. """
    #    time = data[0].infoCopy()[-1]['startTime']
    #    q = self.getLaserTime(data[1])
    #    base = data[0]['Time': 0.0:(q - 0.01)]
    #    pspRgn = data[0]['Time': q:(q+0.2)]
    #    amp = pspRgn.max() - base.mean()
    #    return time, amp
        
class IVWindow(QtGui.QMainWindow):
    def __init__(self):
        QtGui.QMainWindow.__init__(self)
        self.cw = QtGui.QSplitter()
        self.cw.setOrientation(QtCore.Qt.Vertical)
        self.setCentralWidget(self.cw)
        bw = QtGui.QWidget()
        bwl = QtGui.QHBoxLayout()
        bw.setLayout(bwl)
        self.cw.addWidget(bw)
        self.loadIVBtn = QtGui.QPushButton('Load I/V')
        bwl.addWidget(self.loadIVBtn)
        QtCore.QObject.connect(self.loadIVBtn, QtCore.SIGNAL('clicked()'), self.loadIV)
        self.plot = PlotWidget()
        self.cw.addWidget(self.plot)
        self.resize(800, 800)
        self.show()

    def loadIV(self):
        self.plot.clear()
        dh = getManager().currentFile
        dirs = dh.subDirs()
        c = 0.0
        for d in dirs:
            d = dh[d]
            try:
                data = d['Clamp1.ma'].read()['Channel': 'primary']
            except:
                data = d['Clamp2.ma'].read()['Channel': 'primary']
            self.plot.plot(data, pen=mkPen(hsv=[c, 0.7]))
            c += 1.0 / len(dirs)


class PSPWindow(QtGui.QMainWindow):
    def __init__(self):
        QtGui.QMainWindow.__init__(self)
        self.cw = QtGui.QSplitter()
        self.cw.setOrientation(QtCore.Qt.Vertical)
        self.setCentralWidget(self.cw)
        bw = QtGui.QWidget()
        bwl = QtGui.QHBoxLayout()
        bw.setLayout(bwl)
        self.cw.addWidget(bw)
        self.loadTraceBtn = QtGui.QPushButton('Load Trace')
        bwl.addWidget(self.loadTraceBtn)
        QtCore.QObject.connect(self.loadTraceBtn, QtCore.SIGNAL('clicked()'), self.loadTrace)
        self.plot = PlotWidget()
        self.cw.addWidget(self.plot)
        self.resize(800, 800)
        self.show()

    def loadTrace(self):
        self.plot.clear()
        fh = getManager().currentFile
        try:
            data = d['Clamp1.ma'].read()['Channel': 'primary']
        except:
            data = d['Clamp2.ma'].read()['Channel': 'primary']
        self.plot.plot(data)<|MERGE_RESOLUTION|>--- conflicted
+++ resolved
@@ -107,6 +107,56 @@
     def getEvents(self):
         return self.events
         
+    def preprocess(self, data):
+        """Run all selected preprocessing steps on data, return the resulting array"""
+        dt = data.xvals('Time')[1] - data.xvals('Time')[0]
+        
+        if self.ctrl.denoiseCheck.isChecked():
+            data = denoise(data)
+            
+        if self.ctrl.lowPassCheck.isChecked():
+            data = lowPass(data, self.lowPassSpin.value(), dt=dt)
+        if self.ctrl.highPassCheck.isChecked():
+            data = highPass(data, self.highPassSpin.value(), dt=dt)
+            
+        if self.ctrl.expDeconvolveCheck.isChecked():
+            data = diff(data) * self.expDeconvolveSpin.value() / dt + data[:-1]
+        
+        if self.ctrl.detrendCheck.isChecked():
+            if self.ctrl.linearDetrendRadio.isChecked():
+                data = signal.detrend(data)
+            elif self.ctrl.adaptiveDetrendRadio.isChecked():
+                data = removeBaseline(data, dt=dt)
+            else:
+                raise Exception("detrend method not yet implemented.")
+            
+        return data
+                
+        #d1 = lowPass(d, self.lowPassSpin.value())
+        ##p.mark('lowpass')
+        #d2 = d1.view(ndarray) - measureBaseline(d1)
+        ##p.mark('subtract baseline')
+        #dt = d.xvals('Time')[1] - d.xvals('Time')[0]
+        ##p.mark('dt')
+        #d3 = diff(d2) * self.tauSpin.value() / dt + d2[:-1]
+        ##p.mark('deconvolve')
+        #d4 = removeBaseline(d3, dt=dt)
+        ##p.mark('remove baseline')
+        ##d4 = d3
+        
+        
+    def findEvents(self, data):
+        """Locate events in the data based on GUI settings selected."""
+        if self.ctrl.zeroCrossingRadio.isChecked():
+            events = findEvents(data, noiseThreshold=self.zcSumThresholdSpin.value()
+        elif self.ctrl.clementsBekkersRadio.isChecked():
+            rise = self.ctrl.cbRiseTauSpin.value()
+            decay = self.ctrl.cbFallTauSpin.value()
+            template = expTemplate(dt, rise, decay, rise*2, (rise+decay)*4)
+            events = cbTemplateMatch(data, template, self.ctrl.cbThresholdSpin.value())
+            
+        return events
+        
     def processData(self, data, display=False):
         """Returns a list of record arrays - each record array contains the events detected in one trace.
                 Arguments:
@@ -130,33 +180,17 @@
         for i in range(len(data)):
             #p.mark('start trace %d' % i)
             d = data[i]
-            #print "lowpass:", d
-            d1 = lowPass(d, self.lowPassSpin.value())
-            #p.mark('lowpass')
-            d2 = d1.view(ndarray) - measureBaseline(d1)
-            #p.mark('subtract baseline')
-            dt = d.xvals('Time')[1] - d.xvals('Time')[0]
-            #p.mark('dt')
-            d3 = diff(d2) * self.tauSpin.value() / dt + d2[:-1]
-            #p.mark('deconvolve')
-            d4 = removeBaseline(d3, dt=dt)
-            #p.mark('remove baseline')
-            #d4 = d3
-                
-            #stdev = measureNoise(d3)
-            #print "noise:", stdev
-            #thresh = stdev * self.thresholdSpin.value()
-            #absd = abs(d3)
-            #eventList = argwhere((absd[1:] > thresh) * (absd[:-1] <= thresh))[:, 0] + 1
-            
-            eventList = findEvents(d4, noiseThreshold=self.thresholdSpin.value())
+            ppd = self.preprocess(d)
+            
+            
+            eventList = self.findEvents(ppd)
             #p.mark('find events')
             events.append(eventList)
             if display:
                 color = float(i)/(len(data))*0.7
                 pen = mkPen(hsv=[color, 0.8, 0.7])
                 
-                self.analysisPlot.plot(d4, x=d.xvals('Time')[:-1], pen=pen)
+                self.analysisPlot.plot(ppd, x=d.xvals('Time')[:-1], pen=pen)
                 tg = VTickGroup(view=self.analysisPlot)
                 tg.setPen(pen)
                 tg.setYRange([0.8, 1.0], relative=True)
@@ -409,14 +443,11 @@
         direct = events[(times > stimInd) * (times < dirInd)]
         post = events[(times > dirInd) * (times < endInd)]
         
-<<<<<<< HEAD
-        pos = (post[post['sum'] > 0]['sum'].sum() / (endTime-dirTime)) - (pre[pre['sum'] > 0]['sum'].sum() / stimTime)
-        neg = -(post[post['sum'] < 0]['sum'].sum() / (endTime-dirTime)) - (pre[pre['sum'] < 0]['sum'].sum() / stimTime)
-        
-        dir = (abs(direct['sum']).sum() / (dirTime-stimTime)) - (abs(pre['sum']).sum() / stimTime)
-        
-=======
->>>>>>> 9538d01b
+        #pos = (post[post['sum'] > 0]['sum'].sum() / (endTime-dirTime)) - (pre[pre['sum'] > 0]['sum'].sum() / stimTime)
+        #neg = -(post[post['sum'] < 0]['sum'].sum() / (endTime-dirTime)) - (pre[pre['sum'] < 0]['sum'].sum() / stimTime)
+        
+        #dir = (abs(direct['sum']).sum() / (dirTime-stimTime)) - (abs(pre['sum']).sum() / stimTime)
+        
         stdev = data.std() / dt
         
         return events, pre, direct, post, q, stdev
