--- conflicted
+++ resolved
@@ -43,18 +43,15 @@
 def printExc(msg='', indent=4, prefix='|', msgType='error'):
     """Print an error message followed by an indented exception backtrace
     (This function is intended to be called within except: blocks)"""
-<<<<<<< HEAD
-    
-=======
+
     if HAVE_MANAGER:
         lib.Manager.logExc(msg=msg)
->>>>>>> a9caaf8e
     exc = getExc(indent, prefix + '  ')
     print "[%s]  %s\n" % (time.strftime("%H:%M:%S"), msg)
     print " "*indent + prefix + '='*30 + '>>'
     print exc
     print " "*indent + prefix + '='*30 + '<<'
-    lib.Manager.logExc(msg=msg, msgType=msgType)
+    #lib.Manager.logExc(msg=msg, msgType=msgType)
     
 def printTrace(msg='', indent=4, prefix='|'):
     """Print an error message followed by an indented stack trace"""
