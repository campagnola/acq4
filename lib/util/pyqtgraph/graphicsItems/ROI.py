# -*- coding: utf-8 -*-
"""
ROI.py -  Interactive graphics items for GraphicsView (ROI widgets)
Copyright 2010  Luke Campagnola
Distributed under MIT/X11 license. See license.txt for more infomation.

Implements a series of graphics items which display movable/scalable/rotatable shapes
for use as region-of-interest markers. ROI class automatically handles extraction 
of array data from ImageItems.

The ROI class is meant to serve as the base for more specific types; see several examples
of how to build an ROI at the bottom of the file.
"""

from pyqtgraph.Qt import QtCore, QtGui
#if not hasattr(QtCore, 'Signal'):
    #QtCore.Signal = QtCore.pyqtSignal
import numpy as np
from numpy.linalg import norm
import scipy.ndimage as ndimage
from pyqtgraph.Point import *
from pyqtgraph.SRTTransform import SRTTransform
from math import cos, sin
import pyqtgraph.functions as fn
from .GraphicsObject import GraphicsObject
from .UIGraphicsItem import UIGraphicsItem


__all__ = [
    'ROI', 
    'TestROI', 'RectROI', 'EllipseROI', 'CircleROI', 'PolygonROI', 
    'LineROI', 'MultiLineROI', 'MultiRectROI', 'LineSegmentROI', 'PolyLineROI', 'SpiralROI',
]


def rectStr(r):
    return "[%f, %f] + [%f, %f]" % (r.x(), r.y(), r.width(), r.height())

class ROI(GraphicsObject):
    """Generic region-of-interest widget. 
    Can be used for implementing many types of selection box with rotate/translate/scale handles.
    """
    
    sigRegionChangeFinished = QtCore.Signal(object)
    sigRegionChangeStarted = QtCore.Signal(object)
    sigRegionChanged = QtCore.Signal(object)
    sigHoverEvent = QtCore.Signal(object)
    sigClicked = QtCore.Signal(object, object)
    sigRemoveRequested = QtCore.Signal(object)

    def __init__(self, pos, size=Point(1, 1), angle=0.0, invertible=False, maxBounds=None, snapSize=1.0, scaleSnap=False, translateSnap=False, rotateSnap=False, parent=None, pen=None, hoverPen=None, movable=True, removable=False):
        #QObjectWorkaround.__init__(self)
        GraphicsObject.__init__(self, parent)
        self.setAcceptedMouseButtons(QtCore.Qt.NoButton)
        pos = Point(pos)
        size = Point(size)
        self.aspectLocked = False
        self.translatable = movable
        self.rotateAllowed = True
        self.removable = removable
        self.menu = None
        
        self.freeHandleMoved = False ## keep track of whether free handles have moved since last change signal was emitted.
        self.mouseHovering = False

        if pen is None:
            pen = (255, 255, 255)
        self.setPen(pen)
        
        if hoverPen is None:
            hoverPen = (255, 255, 0)
        self.setHoverPen(hoverPen)
        
        self.handlePen = QtGui.QPen(QtGui.QColor(150, 255, 255))
        self.handles = []
        self.state = {'pos': Point(0,0), 'size': Point(1,1), 'angle': 0}  ## angle is in degrees for ease of Qt integration
        self.lastState = None
        self.setPos(pos)
        self.setAngle(angle)
        self.setSize(size)
        self.setZValue(10)
        self.isMoving = False
        
        self.handleSize = 5
        self.invertible = invertible
        self.maxBounds = maxBounds
        
        self.snapSize = snapSize
        self.translateSnap = translateSnap
        self.rotateSnap = rotateSnap
        self.scaleSnap = scaleSnap
        #self.setFlag(self.ItemIsSelectable, True)
        self.preMoveState = self.getState()

    
    def getState(self):
        return self.stateCopy()

    def stateCopy(self):
        sc = {}
        sc['pos'] = Point(self.state['pos'])
        sc['size'] = Point(self.state['size'])
        sc['angle'] = self.state['angle']
        return sc
        
    def saveState(self):
        """Return the state of the widget in a format suitable for storing to disk. (Points are converted to tuple)"""
        state = {}
        state['pos'] = tuple(self.state['pos'])
        state['size'] = tuple(self.state['size'])
        state['angle'] = self.state['angle']
        return state
    
    def setState(self, state, update=True):
        self.setPos(state['pos'], update=False)
        self.setSize(state['size'], update=False)
        self.setAngle(state['angle'], update=update)
    
    def setZValue(self, z):
        QtGui.QGraphicsItem.setZValue(self, z)
        for h in self.handles:
            h['item'].setZValue(z+1)
        
    def parentBounds(self):
        return self.mapToParent(self.boundingRect()).boundingRect()

    def setPen(self, pen):
        self._pen = fn.mkPen(pen)
        #self.currentPen = self.pen
        self.update()
        
    def setHoverPen(self, pen):
        self._hoverPen = fn.mkPen(pen)
    
    def pen(self):
        return self._pen

    def hoverPen(self):
        return self._hoverPen
        
    def currentPen(self):
        if self.mouseHovering:
            return self._hoverPen
        else:
            return self._pen
        
    def size(self):
        return self.getState()['size']
        
    def pos(self):
        return self.getState()['pos']
        
    def angle(self):
        return self.getState()['angle']
        
    def setPos(self, pos, update=True, finish=True):
        """Set the position of the ROI (in the parent's coordinate system).
        By default, this will cause both sigRegionChanged and sigRegionChangeFinished to be emitted.
        
        If finish is False, then sigRegionChangeFinished will not be emitted. You can then use 
        stateChangeFinished() to cause the signal to be emitted after a series of state changes.
        
        If update is False, the state change will be remembered but not processed and no signals 
        will be emitted. You can then use stateChanged() to complete the state change. This allows
        multiple change functions to be called sequentially while minimizing processing overhead
        and repeated signals. Setting update=False also forces finish=False.
        """
        
        pos = Point(pos)
        self.state['pos'] = pos
        QtGui.QGraphicsItem.setPos(self, pos)
        if update:
            self.stateChanged(finish=finish)
        
    def setSize(self, size, update=True, finish=True):
        """Set the size of the ROI. May be specified as a QPoint, Point, or list of two values.
        See setPos() for an explanation of the update and finish arguments.
        """
        size = Point(size)
        self.prepareGeometryChange()
        self.state['size'] = size
        if update:
            self.stateChanged(finish=finish)
        
    def setAngle(self, angle, update=True, finish=True):
        """Set the angle of rotation (in degrees) for this ROI.
        See setPos() for an explanation of the update and finish arguments.
        """
        self.state['angle'] = angle
        tr = QtGui.QTransform()
        #tr.rotate(-angle * 180 / np.pi)
        tr.rotate(angle)
        self.setTransform(tr)
        if update:
            self.stateChanged(finish=finish)
        
    def scale(self, s, center=[0,0], update=True, finish=True):
        """
        Resize the ROI by scaling relative to *center*.
        See setPos() for an explanation of the *update* and *finish* arguments.
        """
        c = self.mapToParent(Point(center) * self.state['size'])
        self.prepareGeometryChange()
        newSize = self.state['size'] * s
        c1 = self.mapToParent(Point(center) * newSize)
        newPos = self.state['pos'] + c - c1
        
        self.setSize(newSize, update=False)
        self.setPos(newPos, update=update, finish=finish)
        
   
    def translate(self, *args, **kargs):
        """
        Move the ROI to a new position.
        Accepts either (x, y, snap) or ([x,y], snap) as arguments
        If the ROI is bounded and the move would exceed boundaries, then the ROI
        is moved to the nearest acceptable position instead.
        
        snap can be:
           None (default): use self.translateSnap and self.snapSize to determine whether/how to snap
           False:          do not snap
           Point(w,h)      snap to rectangular grid with spacing (w,h)
           True:           snap using self.snapSize (and ignoring self.translateSnap)
           
        Also accepts *update* and *finish* arguments (see setPos() for a description of these).
        """

        if len(args) == 1:
            pt = args[0]
        else:
            pt = args
            
        newState = self.stateCopy()
        newState['pos'] = newState['pos'] + pt
        
        ## snap position
        #snap = kargs.get('snap', None)
        #if (snap is not False)   and   not (snap is None and self.translateSnap is False):
        
        snap = kargs.get('snap', None)
        if snap is None:
            snap = self.translateSnap
        if snap is not False:
            newState['pos'] = self.getSnapPosition(newState['pos'], snap=snap)
        
        #d = ev.scenePos() - self.mapToScene(self.pressPos)
        if self.maxBounds is not None:
            r = self.stateRect(newState)
            #r0 = self.sceneTransform().mapRect(self.boundingRect())
            d = Point(0,0)
            if self.maxBounds.left() > r.left():
                d[0] = self.maxBounds.left() - r.left()
            elif self.maxBounds.right() < r.right():
                d[0] = self.maxBounds.right() - r.right()
            if self.maxBounds.top() > r.top():
                d[1] = self.maxBounds.top() - r.top()
            elif self.maxBounds.bottom() < r.bottom():
                d[1] = self.maxBounds.bottom() - r.bottom()
            newState['pos'] += d
        
        #self.state['pos'] = newState['pos']
        update = kargs.get('update', True)
        finish = kargs.get('finish', True)
        self.setPos(newState['pos'], update=update, finish=finish)
        #if 'update' not in kargs or kargs['update'] is True:
        #self.stateChanged()

    def rotate(self, angle, update=True, finish=True):
        self.setAngle(self.angle()+angle, update=update, finish=finish)

    def handleMoveStarted(self):
        self.preMoveState = self.getState()
    
    def addTranslateHandle(self, pos, axes=None, item=None, name=None, index=None):
        pos = Point(pos)
        return self.addHandle({'name': name, 'type': 't', 'pos': pos, 'item': item}, index=index)
    
    def addFreeHandle(self, pos=None, axes=None, item=None, name=None, index=None):
        if pos is not None:
            pos = Point(pos)
        return self.addHandle({'name': name, 'type': 'f', 'pos': pos, 'item': item}, index=index)
    
    def addScaleHandle(self, pos, center, axes=None, item=None, name=None, lockAspect=False, index=None):
        pos = Point(pos)
        center = Point(center)
        info = {'name': name, 'type': 's', 'center': center, 'pos': pos, 'item': item, 'lockAspect': lockAspect}
        if pos.x() == center.x():
            info['xoff'] = True
        if pos.y() == center.y():
            info['yoff'] = True
        return self.addHandle(info, index=index)
    
    def addRotateHandle(self, pos, center, item=None, name=None, index=None):
        pos = Point(pos)
        center = Point(center)
        return self.addHandle({'name': name, 'type': 'r', 'center': center, 'pos': pos, 'item': item}, index=index)
    
    def addScaleRotateHandle(self, pos, center, item=None, name=None, index=None):
        pos = Point(pos)
        center = Point(center)
        if pos[0] != center[0] and pos[1] != center[1]:
            raise Exception("Scale/rotate handles must have either the same x or y coordinate as their center point.")
        return self.addHandle({'name': name, 'type': 'sr', 'center': center, 'pos': pos, 'item': item}, index=index)
    
    def addRotateFreeHandle(self, pos, center, axes=None, item=None, name=None, index=None):
        pos = Point(pos)
        center = Point(center)
        return self.addHandle({'name': name, 'type': 'rf', 'center': center, 'pos': pos, 'item': item}, index=index)
    
    def addHandle(self, info, index=None):
        ## If a Handle was not supplied, create it now
        if 'item' not in info or info['item'] is None:
            h = Handle(self.handleSize, typ=info['type'], pen=self.handlePen, parent=self)
            h.setPos(info['pos'] * self.state['size'])
            info['item'] = h
        else:
            h = info['item']
            if info['pos'] is None:
                info['pos'] = h.pos()
            
        ## connect the handle to this ROI
        #iid = len(self.handles)
        h.connectROI(self)
        if index is None:
            self.handles.append(info)
        else:
            self.handles.insert(index, info)
        
        h.setZValue(self.zValue()+1)
        self.stateChanged()
        return h
    
    def indexOfHandle(self, handle):
        if isinstance(handle, Handle):
            index = [i for i, info in enumerate(self.handles) if info['item'] is handle]    
            if len(index) == 0:
                raise Exception("Cannot remove handle; it is not attached to this ROI")
            return index[0]
        else:
            return handle
        
    def removeHandle(self, handle):
        """Remove a handle from this ROI. Argument may be either a Handle instance or the integer index of the handle."""
        index = self.indexOfHandle(handle)
            
        handle = self.handles[index]['item']
        self.handles.pop(index)
        handle.disconnectROI(self)
        if len(handle.rois) == 0:
            self.scene().removeItem(handle)
        self.stateChanged()
    
    def replaceHandle(self, oldHandle, newHandle):
        """Replace one handle in the ROI for another. This is useful when connecting multiple ROIs together.
        *oldHandle* may be a Handle instance or the index of a handle."""
        #print "========================="
        #print "replace", oldHandle, newHandle
        #print self
        #print self.handles
        #print "-----------------"
        index = self.indexOfHandle(oldHandle)
        info = self.handles[index]
        self.removeHandle(index)
        info['item'] = newHandle
        info['pos'] = newHandle.pos()
        self.addHandle(info, index=index)
        #print self.handles
        
    def checkRemoveHandle(self, handle):
        ## This is used when displaying a Handle's context menu to determine
        ## whether removing is allowed. 
        ## Subclasses may wish to override this to disable the menu entry.
        ## Note: by default, handles are not user-removable even if this method returns True.
        return True
        
        
    def getLocalHandlePositions(self, index=None):
        """Returns the position of a handle in ROI coordinates"""
        if index == None:
            positions = []
            for h in self.handles:
                positions.append((h['name'], h['pos']))
            return positions
        else:
            return (self.handles[index]['name'], self.handles[index]['pos'])
            
    def getSceneHandlePositions(self, index=None):
        if index == None:
            positions = []
            for h in self.handles:
                positions.append((h['name'], h['item'].scenePos()))
            return positions
        else:
            return (self.handles[index]['name'], self.handles[index]['item'].scenePos())
        
    def getHandles(self):
        return [h['item'] for h in self.handles]
    
    def mapSceneToParent(self, pt):
        return self.mapToParent(self.mapFromScene(pt))

    def setSelected(self, s):
        QtGui.QGraphicsItem.setSelected(self, s)
        #print "select", self, s
        if s:
            for h in self.handles:
                h['item'].show()
        else:
            for h in self.handles:
                h['item'].hide()


    def hoverEvent(self, ev):
        hover = False
        if not ev.isExit():
            if self.translatable and ev.acceptDrags(QtCore.Qt.LeftButton):
                hover=True
                
            for btn in [QtCore.Qt.LeftButton, QtCore.Qt.RightButton, QtCore.Qt.MidButton]:
                if int(self.acceptedMouseButtons() & btn) > 0 and ev.acceptClicks(btn):
                    hover=True
            if self.contextMenuEnabled():
                ev.acceptClicks(QtCore.Qt.RightButton)
                
        if hover:
            self.setMouseHover(True)
            self.sigHoverEvent.emit(self)
            ev.acceptClicks(QtCore.Qt.LeftButton)  ## If the ROI is hilighted, we should accept all clicks to avoid confusion.
            ev.acceptClicks(QtCore.Qt.RightButton)
            ev.acceptClicks(QtCore.Qt.MidButton)
        else:
            self.setMouseHover(False)

    def setMouseHover(self, hover):
        ## Inform the ROI that the mouse is(not) hovering over it
        if self.mouseHovering == hover:
            return
        self.mouseHovering = hover
        #if hover:
        #    self.currentPen = fn.mkPen(255, 255, 0)
        #else:
        #    self.currentPen = self.pen
        self.update()

    def contextMenuEnabled(self):
        return self.removable
    
    def raiseContextMenu(self, ev):
        if not self.contextMenuEnabled():
            return
        menu = self.getMenu()
        menu = self.scene().addParentContextMenus(self, menu, ev)
        pos = ev.screenPos()
        menu.popup(QtCore.QPoint(pos.x(), pos.y()))

    def getMenu(self):
        if self.menu is None:
            self.menu = QtGui.QMenu()
            self.menu.setTitle("ROI")
            remAct = QtGui.QAction("Remove ROI", self.menu)
            remAct.triggered.connect(self.removeClicked)
            self.menu.addAction(remAct)
            self.menu.remAct = remAct
        return self.menu

    def removeClicked(self):
        ## Send remove event only after we have exited the menu event handler
        self.removeTimer = QtCore.QTimer()
        self.removeTimer.timeout.connect(lambda: self.sigRemoveRequested.emit(self))
        self.removeTimer.start(0)
        

    
    def mouseDragEvent(self, ev):
        if ev.isStart():
            #p = ev.pos()
            #if not self.isMoving and not self.shape().contains(p):
                #ev.ignore()
                #return        
            if ev.button() == QtCore.Qt.LeftButton:
                self.setSelected(True)
                if self.translatable:
                    self.isMoving = True
                    self.preMoveState = self.getState()
                    self.cursorOffset = self.pos() - self.mapToParent(ev.buttonDownPos())
                    self.sigRegionChangeStarted.emit(self)
                    ev.accept()
                else:
                    ev.ignore()

        elif ev.isFinish():
            if self.translatable:
                if self.isMoving:
                    self.stateChangeFinished()
                self.isMoving = False
            return

        if self.translatable and self.isMoving and ev.buttons() == QtCore.Qt.LeftButton:
            snap = True if (ev.modifiers() & QtCore.Qt.ControlModifier) else None
            newPos = self.mapToParent(ev.pos()) + self.cursorOffset
            self.translate(newPos - self.pos(), snap=snap, finish=False)
        
    def mouseClickEvent(self, ev):
        if ev.button() == QtCore.Qt.RightButton and self.isMoving:
            ev.accept()
            self.cancelMove()
        if ev.button() == QtCore.Qt.RightButton and self.contextMenuEnabled():
            self.raiseContextMenu(ev)
            ev.accept()
        elif int(ev.button() & self.acceptedMouseButtons()) > 0:
            ev.accept()
            self.sigClicked.emit(self, ev)
        else:
            ev.ignore()
            
        
            

    def cancelMove(self):
        self.isMoving = False
        self.setState(self.preMoveState)


    #def pointDragEvent(self, pt, ev):
        ### just for handling drag start/stop.
        ### drag moves are handled through movePoint()
        
        #if ev.isStart():
            #self.isMoving = True
            #self.preMoveState = self.getState()
            
            #self.sigRegionChangeStarted.emit(self)
        #elif ev.isFinish():
            #self.isMoving = False
            #self.sigRegionChangeFinished.emit(self)
            #return
        
        
    #def pointPressEvent(self, pt, ev):
        ##print "press"
        #self.isMoving = True
        #self.preMoveState = self.getState()
        
        ##self.emit(QtCore.SIGNAL('regionChangeStarted'), self)
        #self.sigRegionChangeStarted.emit(self)
        ##self.pressPos = self.mapFromScene(ev.scenePos())
        ##self.pressHandlePos = self.handles[pt]['item'].pos()
    
    #def pointReleaseEvent(self, pt, ev):
        ##print "release"
        #self.isMoving = False
        ##self.emit(QtCore.SIGNAL('regionChangeFinished'), self)
        #self.sigRegionChangeFinished.emit(self)
    
    #def pointMoveEvent(self, pt, ev):
        #self.movePoint(pt, ev.scenePos(), ev.modifiers())
        
    
    def checkPointMove(self, handle, pos, modifiers):
        """When handles move, they must ask the ROI if the move is acceptable.
        By default, this always returns True. Subclasses may wish override.
        """
        return True
    

    def movePoint(self, handle, pos, modifiers=QtCore.Qt.KeyboardModifier(), finish=True, coords='parent'):
        ## called by Handles when they are moved. 
        ## pos is the new position of the handle in scene coords, as requested by the handle.
        
        newState = self.stateCopy()
        index = self.indexOfHandle(handle)
        h = self.handles[index]
        p0 = self.mapToParent(h['pos'] * self.state['size'])
        p1 = Point(pos)
        
        if coords == 'parent':
            pass
        elif coords == 'scene':
            p1 = self.mapSceneToParent(p1)
        else:
            raise Exception("New point location must be given in either 'parent' or 'scene' coordinates.")

        
        ## transform p0 and p1 into parent's coordinates (same as scene coords if there is no parent). I forget why.
        #p0 = self.mapSceneToParent(p0)
        #p1 = self.mapSceneToParent(p1)

        ## Handles with a 'center' need to know their local position relative to the center point (lp0, lp1)
        if 'center' in h:
            c = h['center']
            cs = c * self.state['size']
            lp0 = self.mapFromParent(p0) - cs
            lp1 = self.mapFromParent(p1) - cs
        
        if h['type'] == 't':
            snap = True if (modifiers & QtCore.Qt.ControlModifier) else None
            #if self.translateSnap or ():
                #snap = Point(self.snapSize, self.snapSize)
            self.translate(p1-p0, snap=snap, update=False)
        
        elif h['type'] == 'f':
            newPos = self.mapFromParent(p1)
            h['item'].setPos(newPos)
            h['pos'] = newPos
            self.freeHandleMoved = True
            #self.sigRegionChanged.emit(self)  ## should be taken care of by call to stateChanged()
            
        elif h['type'] == 's':
            ## If a handle and its center have the same x or y value, we can't scale across that axis.
            if h['center'][0] == h['pos'][0]:
                lp1[0] = 0
            if h['center'][1] == h['pos'][1]:
                lp1[1] = 0
            
            ## snap 
            if self.scaleSnap or (modifiers & QtCore.Qt.ControlModifier):
                lp1[0] = round(lp1[0] / self.snapSize) * self.snapSize
                lp1[1] = round(lp1[1] / self.snapSize) * self.snapSize
                
            ## preserve aspect ratio (this can override snapping)
            if h['lockAspect'] or (modifiers & QtCore.Qt.AltModifier):
                #arv = Point(self.preMoveState['size']) - 
                lp1 = lp1.proj(lp0)
            
            ## determine scale factors and new size of ROI
            hs = h['pos'] - c
            if hs[0] == 0:
                hs[0] = 1
            if hs[1] == 0:
                hs[1] = 1
            newSize = lp1 / hs
            
            ## Perform some corrections and limit checks
            if newSize[0] == 0:
                newSize[0] = newState['size'][0]
            if newSize[1] == 0:
                newSize[1] = newState['size'][1]
            if not self.invertible:
                if newSize[0] < 0:
                    newSize[0] = newState['size'][0]
                if newSize[1] < 0:
                    newSize[1] = newState['size'][1]
            if self.aspectLocked:
                newSize[0] = newSize[1]
            
            ## Move ROI so the center point occupies the same scene location after the scale
            s0 = c * self.state['size']
            s1 = c * newSize
            cc = self.mapToParent(s0 - s1) - self.mapToParent(Point(0, 0))
            
            ## update state, do more boundary checks
            newState['size'] = newSize
            newState['pos'] = newState['pos'] + cc
            if self.maxBounds is not None:
                r = self.stateRect(newState)
                if not self.maxBounds.contains(r):
                    return
            
            self.setPos(newState['pos'], update=False)
            self.setSize(newState['size'], update=False)
        
        elif h['type'] in ['r', 'rf']:
            if h['type'] == 'rf':
                self.freeHandleMoved = True
            
            if not self.rotateAllowed:
                return
            ## If the handle is directly over its center point, we can't compute an angle.
            if lp1.length() == 0 or lp0.length() == 0:
                return
            
            ## determine new rotation angle, constrained if necessary
            ang = newState['angle'] - lp0.angle(lp1)
            if ang is None:  ## this should never happen..
                return
            if self.rotateSnap or (modifiers & QtCore.Qt.ControlModifier):
                ang = round(ang / 15.) * 15.  ## 180/12 = 15
            
            ## create rotation transform
            tr = QtGui.QTransform()
            tr.rotate(ang)
            
            ## move ROI so that center point remains stationary after rotate
            cc = self.mapToParent(cs) - (tr.map(cs) + self.state['pos'])
            newState['angle'] = ang
            newState['pos'] = newState['pos'] + cc
            
            ## check boundaries, update
            if self.maxBounds is not None:
                r = self.stateRect(newState)
                if not self.maxBounds.contains(r):
                    return
            #self.setTransform(tr)
            self.setPos(newState['pos'], update=False)
            self.setAngle(ang, update=False)
            #self.state = newState
            
            ## If this is a free-rotate handle, its distance from the center may change.
            
            if h['type'] == 'rf':
                h['item'].setPos(self.mapFromScene(p1))  ## changes ROI coordinates of handle
                
        elif h['type'] == 'sr':
            if h['center'][0] == h['pos'][0]:
                scaleAxis = 1
            else:
                scaleAxis = 0
            
            if lp1.length() == 0 or lp0.length() == 0:
                return
            
            ang = newState['angle'] - lp0.angle(lp1)
            if ang is None:
                return
            if self.rotateSnap or (modifiers & QtCore.Qt.ControlModifier):
                #ang = round(ang / (np.pi/12.)) * (np.pi/12.)
                ang = round(ang / 15.) * 15.
            
            hs = abs(h['pos'][scaleAxis] - c[scaleAxis])
            newState['size'][scaleAxis] = lp1.length() / hs
            #if self.scaleSnap or (modifiers & QtCore.Qt.ControlModifier):
            if self.scaleSnap:  ## use CTRL only for angular snap here.
                newState['size'][scaleAxis] = round(newState['size'][scaleAxis] / self.snapSize) * self.snapSize
            if newState['size'][scaleAxis] == 0:
                newState['size'][scaleAxis] = 1
                
            c1 = c * newState['size']
            tr = QtGui.QTransform()
            tr.rotate(ang)
            
            cc = self.mapToParent(cs) - (tr.map(c1) + self.state['pos'])
            newState['angle'] = ang
            newState['pos'] = newState['pos'] + cc
            if self.maxBounds is not None:
                r = self.stateRect(newState)
                if not self.maxBounds.contains(r):
                    return
            #self.setTransform(tr)
            #self.setPos(newState['pos'], update=False)
            #self.prepareGeometryChange()
            #self.state = newState
            self.setState(newState, update=False)
        
        self.stateChanged(finish=finish)
    
    def stateChanged(self, finish=True):
        """Process changes to the state of the ROI.
        If there are any changes, then the positions of handles are updated accordingly
        and sigRegionChanged is emitted. If finish is True, then 
        sigRegionChangeFinished will also be emitted."""
        
        changed = False
        if self.lastState is None:
            changed = True
        else:
            for k in list(self.state.keys()):
                if k in self.lastState.keys(): # protect against mismatched keys.
                    if self.state[k] != self.lastState[k]:
                        changed = True
                else:
                    raise Exception ("ROI:stateChanged: old and new state Keys do no match for key: %s"  % (k))
        
        self.prepareGeometryChange()
        if changed:
            ## Move all handles to match the current configuration of the ROI
            for h in self.handles:
                if h['item'] in self.childItems():
                    p = h['pos']
                    h['item'].setPos(h['pos'] * self.state['size'])
                #else:
                #    trans = self.state['pos']-self.lastState['pos']
                #    h['item'].setPos(h['pos'] + h['item'].parentItem().mapFromParent(trans))
                    
            self.update()
            self.sigRegionChanged.emit(self)
        elif self.freeHandleMoved:
            self.sigRegionChanged.emit(self)
            
        self.freeHandleMoved = False
        self.lastState = self.stateCopy()
            
        if finish:
            self.stateChangeFinished()
    
    def stateChangeFinished(self):
        self.sigRegionChangeFinished.emit(self)
    
    def stateRect(self, state):
        r = QtCore.QRectF(0, 0, state['size'][0], state['size'][1])
        tr = QtGui.QTransform()
        #tr.rotate(-state['angle'] * 180 / np.pi)
        tr.rotate(-state['angle'])
        r = tr.mapRect(r)
        return r.adjusted(state['pos'][0], state['pos'][1], state['pos'][0], state['pos'][1])
    
    
    def getSnapPosition(self, pos, snap=None):
        ## Given that pos has been requested, return the nearest snap-to position
        ## optionally, snap may be passed in to specify a rectangular snap grid.
        ## override this function for more interesting snap functionality..
        
        if snap is None or snap is True:
            if self.snapSize is None:
                return pos
            snap = Point(self.snapSize, self.snapSize)
        
        return Point(
            round(pos[0] / snap[0]) * snap[0],
            round(pos[1] / snap[1]) * snap[1]
        )
    
    
    def boundingRect(self):
        return QtCore.QRectF(0, 0, self.state['size'][0], self.state['size'][1]).normalized()

    def paint(self, p, opt, widget):
        p.save()
        r = self.boundingRect()
        p.setRenderHint(QtGui.QPainter.Antialiasing)
        p.setPen(self.currentPen())
        p.translate(r.left(), r.top())
        p.scale(r.width(), r.height())
        p.drawRect(0, 0, 1, 1)
        p.restore()

    def getArraySlice(self, data, img, axes=(0,1), returnSlice=True):
        """Return a tuple of slice objects that can be used to slice the region from data covered by this ROI.
        Also returns the transform which maps the ROI into data coordinates.
        
        If returnSlice is set to False, the function returns a pair of tuples with the values that would have 
        been used to generate the slice objects. ((ax0Start, ax0Stop), (ax1Start, ax1Stop))"""
        #print "getArraySlice"
        
        ## Determine shape of array along ROI axes
        dShape = (data.shape[axes[0]], data.shape[axes[1]])
        #print "  dshape", dShape
        
        ## Determine transform that maps ROI bounding box to image coordinates
        tr = self.sceneTransform() * fn.invertQTransform(img.sceneTransform())
        
        ## Modify transform to scale from image coords to data coords
        #m = QtGui.QTransform()
        tr.scale(float(dShape[0]) / img.width(), float(dShape[1]) / img.height())
        #tr = tr * m
        
        ## Transform ROI bounds into data bounds
        dataBounds = tr.mapRect(self.boundingRect())
        #print "  boundingRect:", self.boundingRect()
        #print "  dataBounds:", dataBounds
        
        ## Intersect transformed ROI bounds with data bounds
        intBounds = dataBounds.intersect(QtCore.QRectF(0, 0, dShape[0], dShape[1]))
        #print "  intBounds:", intBounds
        
        ## Determine index values to use when referencing the array. 
        bounds = (
            (int(min(intBounds.left(), intBounds.right())), int(1+max(intBounds.left(), intBounds.right()))),
            (int(min(intBounds.bottom(), intBounds.top())), int(1+max(intBounds.bottom(), intBounds.top())))
        )
        #print "  bounds:", bounds
        
        if returnSlice:
            ## Create slice objects
            sl = [slice(None)] * data.ndim
            sl[axes[0]] = slice(*bounds[0])
            sl[axes[1]] = slice(*bounds[1])
            return tuple(sl), tr
        else:
            return bounds, tr

    def getArrayRegion(self, data, img, axes=(0,1), returnMappedCoords=False, **kwds):
        """Use the position and orientation of this ROI relative to an imageItem to pull a slice from an array.
        
        This method uses :func:`affineSlice <pyqtgraph.affineSlice>` to generate
        the slice from *data* and uses :func:`getAffineSliceParams <pyqtgraph.ROI.getAffineSliceParams>` to determine the parameters to 
        pass to :func:`affineSlice <pyqtgraph.affineSlice>`.
        
        If *returnMappedCoords* is True, then the method returns a tuple (result, coords) 
        such that coords is the set of coordinates used to interpolate values from the original
        data, mapped into the parent coordinate system of the image. This is useful, when slicing
        data from images that have been transformed, for determining the location of each value
        in the sliced data.
        
        All extra keyword arguments are passed to :func:`affineSlice <pyqtgraph.affineSlice>`.
        """
        
        shape, vectors, origin = self.getAffineSliceParams(data, img, axes)
        if not returnMappedCoords:
            return fn.affineSlice(data, shape=shape, vectors=vectors, origin=origin, axes=axes, **kwds)
        else:
            kwds['returnCoords'] = True
            result, coords = fn.affineSlice(data, shape=shape, vectors=vectors, origin=origin, axes=axes, **kwds)
            #tr = fn.transformToArray(img.transform())[:2]  ## remove perspective transform values
            
            ### separate translation from scale/rotate
            #translate = tr[:,2]
            #tr = tr[:,:2]
            #tr = tr.reshape((2,2) + (1,)*(coords.ndim-1))
            #coords = coords[np.newaxis, ...]
            
            ### map coordinates and return
            #mapped = (tr*coords).sum(axis=0)  ## apply scale/rotate
            #mapped += translate.reshape((2,1,1))
            mapped = fn.transformCoordinates(img.transform(), coords)
            return result, mapped
            
            
        ### transpose data so x and y are the first 2 axes
        #trAx = range(0, data.ndim)
        #trAx.remove(axes[0])
        #trAx.remove(axes[1])
        #tr1 = tuple(axes) + tuple(trAx)
        #arr = data.transpose(tr1)
        
        ### Determine the minimal area of the data we will need
        #(dataBounds, roiDataTransform) = self.getArraySlice(data, img, returnSlice=False, axes=axes)

        ### Pad data boundaries by 1px if possible
        #dataBounds = (
            #(max(dataBounds[0][0]-1, 0), min(dataBounds[0][1]+1, arr.shape[0])),
            #(max(dataBounds[1][0]-1, 0), min(dataBounds[1][1]+1, arr.shape[1]))
        #)

        ### Extract minimal data from array
        #arr1 = arr[dataBounds[0][0]:dataBounds[0][1], dataBounds[1][0]:dataBounds[1][1]]
        
        ### Update roiDataTransform to reflect this extraction
        #roiDataTransform *= QtGui.QTransform().translate(-dataBounds[0][0], -dataBounds[1][0]) 
        #### (roiDataTransform now maps from ROI coords to extracted data coords)
        
        
        ### Rotate array
        #if abs(self.state['angle']) > 1e-5:
            #arr2 = ndimage.rotate(arr1, self.state['angle'] * 180 / np.pi, order=1)
            
            ### update data transforms to reflect this rotation
            #rot = QtGui.QTransform().rotate(self.state['angle'] * 180 / np.pi)
            #roiDataTransform *= rot
            
            ### The rotation also causes a shift which must be accounted for:
            #dataBound = QtCore.QRectF(0, 0, arr1.shape[0], arr1.shape[1])
            #rotBound = rot.mapRect(dataBound)
            #roiDataTransform *= QtGui.QTransform().translate(-rotBound.left(), -rotBound.top())
            
        #else:
            #arr2 = arr1
        
        
        
        #### Shift off partial pixels
        ## 1. map ROI into current data space
        #roiBounds = roiDataTransform.mapRect(self.boundingRect())
        
        ## 2. Determine amount to shift data
        #shift = (int(roiBounds.left()) - roiBounds.left(), int(roiBounds.bottom()) - roiBounds.bottom())
        #if abs(shift[0]) > 1e-6 or abs(shift[1]) > 1e-6:
            ## 3. pad array with 0s before shifting
            #arr2a = np.zeros((arr2.shape[0]+2, arr2.shape[1]+2) + arr2.shape[2:], dtype=arr2.dtype)
            #arr2a[1:-1, 1:-1] = arr2
            
            ## 4. shift array and udpate transforms
            #arr3 = ndimage.shift(arr2a, shift + (0,)*(arr2.ndim-2), order=1)
            #roiDataTransform *= QtGui.QTransform().translate(1+shift[0], 1+shift[1]) 
        #else:
            #arr3 = arr2
        
        
        #### Extract needed region from rotated/shifted array
        ## 1. map ROI into current data space (round these values off--they should be exact integer values at this point)
        #roiBounds = roiDataTransform.mapRect(self.boundingRect())
        ##print self, roiBounds.height()
        ##import traceback
        ##traceback.print_stack()
        
        #roiBounds = QtCore.QRect(round(roiBounds.left()), round(roiBounds.top()), round(roiBounds.width()), round(roiBounds.height()))
        
        ##2. intersect ROI with data bounds
        #dataBounds = roiBounds.intersect(QtCore.QRect(0, 0, arr3.shape[0], arr3.shape[1]))
        
        ##3. Extract data from array
        #db = dataBounds
        #bounds = (
            #(db.left(), db.right()+1),
            #(db.top(), db.bottom()+1)
        #)
        #arr4 = arr3[bounds[0][0]:bounds[0][1], bounds[1][0]:bounds[1][1]]

        #### Create zero array in size of ROI
        #arr5 = np.zeros((roiBounds.width(), roiBounds.height()) + arr4.shape[2:], dtype=arr4.dtype)
        
        ### Fill array with ROI data
        #orig = Point(dataBounds.topLeft() - roiBounds.topLeft())
        #subArr = arr5[orig[0]:orig[0]+arr4.shape[0], orig[1]:orig[1]+arr4.shape[1]]
        #subArr[:] = arr4[:subArr.shape[0], :subArr.shape[1]]
        
        
        ### figure out the reverse transpose order
        #tr2 = np.array(tr1)
        #for i in range(0, len(tr2)):
            #tr2[tr1[i]] = i
        #tr2 = tuple(tr2)
        
        ### Untranspose array before returning
        #return arr5.transpose(tr2)

    def getAffineSliceParams(self, data, img, axes=(0,1)):
        """
        Returns the parameters needed to use :func:`affineSlice <pyqtgraph.affineSlice>` to 
        extract a subset of *data* using this ROI and *img* to specify the subset.
        
        See :func:`getArrayRegion <pyqtgraph.ROI.getArrayRegion>` for more information.
        """
        if self.scene() is not img.scene():
            raise Exception("ROI and target item must be members of the same scene.")
        
        shape = self.state['size']
        
        origin = self.mapToItem(img, QtCore.QPointF(0, 0))
        
        ## vx and vy point in the directions of the slice axes, but must be scaled properly
        vx = self.mapToItem(img, QtCore.QPointF(1, 0)) - origin
        vy = self.mapToItem(img, QtCore.QPointF(0, 1)) - origin
        
        lvx = np.sqrt(vx.x()**2 + vx.y()**2)
        lvy = np.sqrt(vy.x()**2 + vy.y()**2)
        pxLen = img.width() / float(data.shape[axes[0]])
        #img.width is number of pixels or width of item?
        #need pxWidth and pxHeight instead of pxLen ?
        sx =  pxLen / lvx
        sy =  pxLen / lvy
        
        vectors = ((vx.x()*sx, vx.y()*sx), (vy.x()*sy, vy.y()*sy))
        shape = self.state['size']
        shape = [abs(shape[0]/sx), abs(shape[1]/sy)]
        
        origin = (origin.x(), origin.y())
        return shape, vectors, origin
        
    def getGlobalTransform(self, relativeTo=None):
        """Return global transformation (rotation angle+translation) required to move 
        from relative state to current state. If relative state isn't specified,
        then we use the state of the ROI when mouse is pressed."""
        if relativeTo == None:
            relativeTo = self.preMoveState
        st = self.getState()
        
        ## this is only allowed because we will be comparing the two 
        relativeTo['scale'] = relativeTo['size']
        st['scale'] = st['size']
        
        
        
        t1 = SRTTransform(relativeTo)
        t2 = SRTTransform(st)
        return t2/t1
        
        
        #st = self.getState()
        
        ### rotation
        #ang = (st['angle']-relativeTo['angle']) * 180. / 3.14159265358
        #rot = QtGui.QTransform()
        #rot.rotate(-ang)

        ### We need to come up with a universal transformation--one that can be applied to other objects 
        ### such that all maintain alignment. 
        ### More specifically, we need to turn the ROI's position and angle into
        ### a rotation _around the origin_ and a translation.
        
        #p0 = Point(relativeTo['pos'])

        ### base position, rotated
        #p1 = rot.map(p0)
        
        #trans = Point(st['pos']) - p1
        #return trans, ang

    def applyGlobalTransform(self, tr):
        st = self.getState()
        
        st['scale'] = st['size']
        st = SRTTransform(st)
        st = (st * tr).saveState()
        st['size'] = st['scale']
        self.setState(st)


class Handle(UIGraphicsItem):
    
    types = {   ## defines number of sides, start angle for each handle type
        't': (4, np.pi/4),
        'f': (4, np.pi/4), 
        's': (4, 0),
        'r': (12, 0),
        'sr': (12, 0),
        'rf': (12, 0),
    }

    sigClicked = QtCore.Signal(object, object)   # self, event
    sigRemoveRequested = QtCore.Signal(object)   # self
    
    def __init__(self, radius, typ=None, pen=(200, 200, 220), parent=None, deletable=False):
        #print "   create item with parent", parent
        #self.bounds = QtCore.QRectF(-1e-10, -1e-10, 2e-10, 2e-10)
        #self.setFlags(self.ItemIgnoresTransformations | self.ItemSendsScenePositionChanges)
        self.rois = []
        self.radius = radius
        self.typ = typ
        self.pen = fn.mkPen(pen)
        self.currentPen = self.pen
        self.pen.setWidth(0)
        self.pen.setCosmetic(True)
        self.isMoving = False
        self.sides, self.startAng = self.types[typ]
        self.buildPath()
        self._shape = None
        self.menu = self.buildMenu()
        
        UIGraphicsItem.__init__(self, parent=parent)
        self.setAcceptedMouseButtons(QtCore.Qt.NoButton)
        self.deletable = deletable
        if deletable:
            self.setAcceptedMouseButtons(QtCore.Qt.RightButton)        
        #self.updateShape()
        self.setZValue(11)
            
    def connectROI(self, roi):
        ### roi is the "parent" roi, i is the index of the handle in roi.handles
        self.rois.append(roi)
        
    def disconnectROI(self, roi):
        self.rois.remove(roi)
        #for i, r in enumerate(self.roi):
            #if r[0] == roi:
                #self.roi.pop(i)
                
    #def close(self):
        #for r in self.roi:
            #r.removeHandle(self)
            
    def setDeletable(self, b):
        self.deletable = b
        if b:
            self.setAcceptedMouseButtons(self.acceptedMouseButtons() | QtCore.Qt.RightButton)
        else:
            self.setAcceptedMouseButtons(self.acceptedMouseButtons() & ~QtCore.Qt.RightButton)
            
    def removeClicked(self):
        self.sigRemoveRequested.emit(self)

    def hoverEvent(self, ev):
        hover = False
        if not ev.isExit():
            if ev.acceptDrags(QtCore.Qt.LeftButton):
                hover=True
            for btn in [QtCore.Qt.LeftButton, QtCore.Qt.RightButton, QtCore.Qt.MidButton]:
                if int(self.acceptedMouseButtons() & btn) > 0 and ev.acceptClicks(btn):
                    hover=True
                    
        if hover:
            self.currentPen = fn.mkPen(255, 255,0)
        else:
            self.currentPen = self.pen
        self.update()
        #if (not ev.isExit()) and ev.acceptDrags(QtCore.Qt.LeftButton):
            #self.currentPen = fn.mkPen(255, 255,0)
        #else:
            #self.currentPen = self.pen
        #self.update()
            


    def mouseClickEvent(self, ev):
        ## right-click cancels drag
        if ev.button() == QtCore.Qt.RightButton and self.isMoving:
            self.isMoving = False  ## prevents any further motion
            self.movePoint(self.startPos, finish=True)
            #for r in self.roi:
                #r[0].cancelMove()
            ev.accept()
        elif int(ev.button() & self.acceptedMouseButtons()) > 0:
            ev.accept()
            if ev.button() == QtCore.Qt.RightButton and self.deletable:
                self.raiseContextMenu(ev)
            self.sigClicked.emit(self, ev)
        else:
            ev.ignore()        
            
            #elif self.deletable:
                #ev.accept()
                #self.raiseContextMenu(ev)
            #else:
                #ev.ignore()
                
    def buildMenu(self):
        menu = QtGui.QMenu()
        menu.setTitle("Handle")
        self.removeAction = menu.addAction("Remove handle", self.removeClicked) 
        return menu
        
    def getMenu(self):
        return self.menu
                
            
    def getContextMenus(self, event):
        return [self.menu]
    
    def raiseContextMenu(self, ev):
        menu = self.scene().addParentContextMenus(self, self.getMenu(), ev)
        
        ## Make sure it is still ok to remove this handle
        removeAllowed = all([r.checkRemoveHandle(self) for r in self.rois])
        self.removeAction.setEnabled(removeAllowed)
        pos = ev.screenPos()
        menu.popup(QtCore.QPoint(pos.x(), pos.y()))    

    def mouseDragEvent(self, ev):
        if ev.button() != QtCore.Qt.LeftButton:
            return
        ev.accept()
        
        ## Inform ROIs that a drag is happening 
        ##  note: the ROI is informed that the handle has moved using ROI.movePoint
        ##  this is for other (more nefarious) purposes.
        #for r in self.roi:
            #r[0].pointDragEvent(r[1], ev)
            
        if ev.isFinish():
            if self.isMoving:
                for r in self.rois:
                    r.stateChangeFinished()
            self.isMoving = False
        elif ev.isStart():
            for r in self.rois:
                r.handleMoveStarted()
            self.isMoving = True
            self.startPos = self.scenePos()
            self.cursorOffset = self.scenePos() - ev.buttonDownScenePos()
            
        if self.isMoving:  ## note: isMoving may become False in mid-drag due to right-click.
            pos = ev.scenePos() + self.cursorOffset
            self.movePoint(pos, ev.modifiers(), finish=False)

    def movePoint(self, pos, modifiers=QtCore.Qt.KeyboardModifier(), finish=True):
        for r in self.rois:
            if not r.checkPointMove(self, pos, modifiers):
                return
        #print "point moved; inform %d ROIs" % len(self.roi)
        # A handle can be used by multiple ROIs; tell each to update its handle position
        for r in self.rois:
            r.movePoint(self, pos, modifiers, finish=finish, coords='scene')
        
    def buildPath(self):
        size = self.radius
        self.path = QtGui.QPainterPath()
        ang = self.startAng
        dt = 2*np.pi / self.sides
        for i in range(0, self.sides+1):
            x = size * cos(ang)
            y = size * sin(ang)
            ang += dt
            if i == 0:
                self.path.moveTo(x, y)
            else:
                self.path.lineTo(x, y)            
            
    def paint(self, p, opt, widget):
        ### determine rotation of transform
        #m = self.sceneTransform()
        ##mi = m.inverted()[0]
        #v = m.map(QtCore.QPointF(1, 0)) - m.map(QtCore.QPointF(0, 0))
        #va = np.arctan2(v.y(), v.x())
        
        ### Determine length of unit vector in painter's coords
        ##size = mi.map(Point(self.radius, self.radius)) - mi.map(Point(0, 0))
        ##size = (size.x()*size.x() + size.y() * size.y()) ** 0.5
        #size = self.radius
        
        #bounds = QtCore.QRectF(-size, -size, size*2, size*2)
        #if bounds != self.bounds:
            #self.bounds = bounds
            #self.prepareGeometryChange()
        p.setRenderHints(p.Antialiasing, True)
        p.setPen(self.currentPen)
        
        #p.rotate(va * 180. / 3.1415926)
        #p.drawPath(self.path)        
        p.drawPath(self.shape())
        #ang = self.startAng + va
        #dt = 2*np.pi / self.sides
        #for i in range(0, self.sides):
            #x1 = size * cos(ang)
            #y1 = size * sin(ang)
            #x2 = size * cos(ang+dt)
            #y2 = size * sin(ang+dt)
            #ang += dt
            #p.drawLine(Point(x1, y1), Point(x2, y2))
            
    def shape(self):
        if self._shape is None:
            s = self.generateShape()
            if s is None:
                return self.path
            self._shape = s
            self.prepareGeometryChange()  ## beware--this can cause the view to adjust, which would immediately invalidate the shape.
        return self._shape
    
    def boundingRect(self):
        #print 'roi:', self.roi
        s1 = self.shape()
        #print "   s1:", s1
        #s2 = self.shape()
        #print "   s2:", s2
        
        return self.shape().boundingRect()
            
    def generateShape(self):
        ## determine rotation of transform
        #m = self.sceneTransform()  ## Qt bug: do not access sceneTransform() until we know this object has a scene.
        #mi = m.inverted()[0]
        
        dt = self.deviceTransform()
        
        if dt is None:
            self._shape = self.path
            return None
        
        v = dt.map(QtCore.QPointF(1, 0)) - dt.map(QtCore.QPointF(0, 0))
        va = np.arctan2(v.y(), v.x())
        
        dti = fn.invertQTransform(dt)
        devPos = dt.map(QtCore.QPointF(0,0))
        tr = QtGui.QTransform()
        tr.translate(devPos.x(), devPos.y())
        tr.rotate(va * 180. / 3.1415926)
        
        return dti.map(tr.map(self.path))
        
        
    def viewRangeChanged(self):
        GraphicsObject.viewRangeChanged(self)
        self._shape = None  ## invalidate shape, recompute later if requested.
        #self.updateShape()
        
    #def itemChange(self, change, value):
        #if change == self.ItemScenePositionHasChanged:
            #self.updateShape()


class TestROI(ROI):
    def __init__(self, pos, size, **args):
        #QtGui.QGraphicsRectItem.__init__(self, pos[0], pos[1], size[0], size[1])
        ROI.__init__(self, pos, size, **args)
        #self.addTranslateHandle([0, 0])
        self.addTranslateHandle([0.5, 0.5])
        self.addScaleHandle([1, 1], [0, 0])
        self.addScaleHandle([0, 0], [1, 1])
        self.addScaleRotateHandle([1, 0.5], [0.5, 0.5])
        self.addScaleHandle([0.5, 1], [0.5, 0.5])
        self.addRotateHandle([1, 0], [0, 0])
        self.addRotateHandle([0, 1], [1, 1])



class RectROI(ROI):
    def __init__(self, pos, size, centered=False, sideScalers=False, **args):
        #QtGui.QGraphicsRectItem.__init__(self, 0, 0, size[0], size[1])
        ROI.__init__(self, pos, size, **args)
        if centered:
            center = [0.5, 0.5]
        else:
            center = [0, 0]
            
        #self.addTranslateHandle(center)
        self.addScaleHandle([1, 1], center)
        if sideScalers:
            self.addScaleHandle([1, 0.5], [center[0], 0.5])
            self.addScaleHandle([0.5, 1], [0.5, center[1]])

class LineROI(ROI):
    def __init__(self, pos1, pos2, width, **args):
        pos1 = Point(pos1)
        pos2 = Point(pos2)
        d = pos2-pos1
        l = d.length()
        ang = Point(1, 0).angle(d)
        ra = ang * np.pi / 180.
        c = Point(-width/2. * sin(ra), -width/2. * cos(ra))
        pos1 = pos1 + c
        
        ROI.__init__(self, pos1, size=Point(l, width), angle=ang, **args)
        self.addScaleRotateHandle([0, 0.5], [1, 0.5])
        self.addScaleRotateHandle([1, 0.5], [0, 0.5])
        self.addScaleHandle([0.5, 1], [0.5, 0.5])
        

        
class MultiRectROI(QtGui.QGraphicsObject):
    """
    Chain of rectangular ROIs connected by handles. 
    
    This is generally used to mark a curved path through 
    an image similarly to PolyLineROI. It differs in that each segment
    of the chain is rectangular instead of linear and thus has width.
    """
    sigRegionChangeFinished = QtCore.Signal(object)
    sigRegionChangeStarted = QtCore.Signal(object)
    sigRegionChanged = QtCore.Signal(object)
    
    def __init__(self, points, width, pen=None, **args):
        QtGui.QGraphicsObject.__init__(self)
        self._pen = pen
        self.roiArgs = args
        self.lines = []
        if len(points) < 2:
            raise Exception("Must start with at least 2 points")
        
        ## create first segment
        self.addSegment(points[1], connectTo=points[0], scaleHandle=True)
        
        ## create remaining segments
        for p in points[2:]:
            self.addSegment(p)
        
        
    def paint(self, *args):
        pass
    
    def pen(self):
        return self._pen
    
    def boundingRect(self):
        return QtCore.QRectF()
        
    def roiChangedEvent(self):
        w = self.lines[0].state['size'][1]
        for l in self.lines[1:]:
            w0 = l.state['size'][1]
            if w == w0:
                continue
            l.scale([1.0, w/w0], center=[0.5,0.5])
        self.sigRegionChanged.emit(self)
            
    def roiChangeStartedEvent(self):
        self.sigRegionChangeStarted.emit(self)
        
    def roiChangeFinishedEvent(self):
        self.sigRegionChangeFinished.emit(self)
        
    def getHandlePositions(self):
        """Return the positions of all handles in local coordinates."""
        pos = [self.mapFromScene(self.lines[0].getHandles()[0].scenePos())]
        for l in self.lines:
            pos.append(self.mapFromScene(l.getHandles()[1].scenePos()))
        return pos
        
    def getArrayRegion(self, arr, img=None, axes=(0,1)):
        rgns = []
        for l in self.lines:
            rgn = l.getArrayRegion(arr, img, axes=axes)
            if rgn is None:
                continue
                #return None
            rgns.append(rgn)
            #print l.state['size']
            
        ## make sure orthogonal axis is the same size
        ## (sometimes fp errors cause differences)
        ms = min([r.shape[axes[1]] for r in rgns])
        sl = [slice(None)] * rgns[0].ndim
        sl[axes[1]] = slice(0,ms)
        rgns = [r[sl] for r in rgns]
        #print [r.shape for r in rgns], axes
        
        return np.concatenate(rgns, axis=axes[0])
        
    def addSegment(self, pos=(0,0), scaleHandle=False, connectTo=None):
        """
        Add a new segment to the ROI connecting from the previous endpoint to *pos*.
        (pos is specified in the parent coordinate system of the MultiRectROI)
        """
        
        ## by default, connect to the previous endpoint
        if connectTo is None:
            connectTo = self.lines[-1].getHandles()[1]
            
        ## create new ROI
        newRoi = ROI((0,0), [1, 5], parent=self, pen=self.pen, **self.roiArgs)
        self.lines.append(newRoi)
        
        ## Add first SR handle
        if isinstance(connectTo, Handle):
            self.lines[-1].addScaleRotateHandle([0, 0.5], [1, 0.5], item=connectTo)
            newRoi.movePoint(connectTo, connectTo.scenePos(), coords='scene')
        else:
            h = self.lines[-1].addScaleRotateHandle([0, 0.5], [1, 0.5])
            newRoi.movePoint(h, connectTo, coords='scene')
            
        ## add second SR handle
        h = self.lines[-1].addScaleRotateHandle([1, 0.5], [0, 0.5]) 
        newRoi.movePoint(h, pos)
        
        ## optionally add scale handle (this MUST come after the two SR handles)
        if scaleHandle:
            newRoi.addScaleHandle([0.5, 1], [0.5, 0.5])
            
        newRoi.translatable = False 
        newRoi.sigRegionChanged.connect(self.roiChangedEvent) 
        newRoi.sigRegionChangeStarted.connect(self.roiChangeStartedEvent) 
        newRoi.sigRegionChangeFinished.connect(self.roiChangeFinishedEvent)
        self.sigRegionChanged.emit(self) 
    

    def removeSegment(self, index=-1): 
        """Remove a segment from the ROI."""
        roi = self.lines[index]
        self.lines.pop(index)
        self.scene().removeItem(roi)
        roi.sigRegionChanged.disconnect(self.roiChangedEvent) 
        roi.sigRegionChangeStarted.disconnect(self.roiChangeStartedEvent) 
        roi.sigRegionChangeFinished.disconnect(self.roiChangeFinishedEvent)
        
        self.sigRegionChanged.emit(self)
        
        
class MultiLineROI(MultiRectROI):
    def __init__(self, *args, **kwds):
        MultiRectROI.__init__(self, *args, **kwds)
        print("Warning: MultiLineROI has been renamed to MultiRectROI. (and MultiLineROI may be redefined in the future)")
        
class EllipseROI(ROI):
    def __init__(self, pos, size, **args):
        #QtGui.QGraphicsRectItem.__init__(self, 0, 0, size[0], size[1])
        ROI.__init__(self, pos, size, **args)
        self.addRotateHandle([1.0, 0.5], [0.5, 0.5])
        self.addScaleHandle([0.5*2.**-0.5 + 0.5, 0.5*2.**-0.5 + 0.5], [0.5, 0.5])
            
    def paint(self, p, opt, widget):
        r = self.boundingRect()
        p.setRenderHint(QtGui.QPainter.Antialiasing)
        p.setPen(self.currentPen())

        
        p.scale(r.width(), r.height())## workaround for GL bug
        r = QtCore.QRectF(r.x()/r.width(), r.y()/r.height(), 1,1)
        
        p.drawEllipse(r)
        
    def getArrayRegion(self, arr, img=None):
        arr = ROI.getArrayRegion(self, arr, img)
        if arr is None or arr.shape[0] == 0 or arr.shape[1] == 0:
            return None
        w = arr.shape[0]
        h = arr.shape[1]
        ## generate an ellipsoidal mask
        mask = np.fromfunction(lambda x,y: (((x+0.5)/(w/2.)-1)**2+ ((y+0.5)/(h/2.)-1)**2)**0.5 < 1, (w, h))
    
        return arr * mask
    
    def shape(self):
        self.path = QtGui.QPainterPath()
        self.path.addEllipse(self.boundingRect())
        return self.path
        
        
class CircleROI(EllipseROI):
    def __init__(self, pos, size, **args):
        ROI.__init__(self, pos, size, **args)
        self.aspectLocked = True
        #self.addTranslateHandle([0.5, 0.5])
        self.addScaleHandle([0.5*2.**-0.5 + 0.5, 0.5*2.**-0.5 + 0.5], [0.5, 0.5])
        
class PolygonROI(ROI):
    ## deprecated. Use PloyLineROI instead.
    
    def __init__(self, positions, pos=None, **args):
        if pos is None:
            pos = [0,0]
        ROI.__init__(self, pos, [1,1], **args)
        #ROI.__init__(self, positions[0])
        for p in positions:
            self.addFreeHandle(p)
        self.setZValue(1000)
        print("Warning: PolygonROI is deprecated. Use PolyLineROI instead.")
        
            
    def listPoints(self):
        return [p['item'].pos() for p in self.handles]
            
    #def movePoint(self, *args, **kargs):
        #ROI.movePoint(self, *args, **kargs)
        #self.prepareGeometryChange()
        #for h in self.handles:
            #h['pos'] = h['item'].pos()
            
    def paint(self, p, *args):
        p.setRenderHint(QtGui.QPainter.Antialiasing)
        p.setPen(self.currentPen())
        for i in range(len(self.handles)):
            h1 = self.handles[i]['item'].pos()
            h2 = self.handles[i-1]['item'].pos()
            p.drawLine(h1, h2)
        
    def boundingRect(self):
        r = QtCore.QRectF()
        for h in self.handles:
            r |= self.mapFromItem(h['item'], h['item'].boundingRect()).boundingRect()   ## |= gives the union of the two QRectFs
        return r
    
    def shape(self):
        p = QtGui.QPainterPath()
        p.moveTo(self.handles[0]['item'].pos())
        for i in range(len(self.handles)):
            p.lineTo(self.handles[i]['item'].pos())
        return p
    
    def stateCopy(self):
        sc = {}
        sc['pos'] = Point(self.state['pos'])
        sc['size'] = Point(self.state['size'])
        sc['angle'] = self.state['angle']
        #sc['handles'] = self.handles
        return sc

class PolyLineROI(ROI):
    """Container class for multiple connected LineSegmentROIs. Responsible for adding new 
    line segments, and for translation/(rotation?) of multiple lines together."""
<<<<<<< HEAD
    def __init__(self, positions, closed=False, pos=None, **args):
        #print "PolyLineROI.__init__ called"
=======
    # alternation causes the line color to alternate between the normal "white" and 
    # a light green to help with paths that may use "alternate 
    def __init__(self, positions, closed=False, pos=None, alternate=False, **args):
        
>>>>>>> 4a173bb6
        if pos is None:
            pos = [0,0]
        if 'size' in args.keys():
            raise Exception("Use ROI.scale() instead of passing a size argument")

        ROI.__init__(self, pos, size=[1,1], **args)
        self.closed = closed
        pen=self.pen()

        self.segments = []
        self.alternate = alternate
        
        for p in positions:
            self.addFreeHandle(p)
         
        #start = -1 if self.closed else 0
        stop = len(self.handles) if self.closed else len(self.handles)-1
        #for i in range(start, len(self.handles)-1):
        for i in range(0, stop):
            #n=0
            self.addSegment(self.handles[i]['item'], self.handles[(i+1)%len(self.handles)]['item'])
            #print "Adding segment:", n, "   positions:", self.handles[i]['item'].pos(), self.handles[(i+1)%len(self.handles)]['item'].pos()
        #for i in range(len(positions)-1):
            #h2 = self.addFreeHandle(positions[i+1])
            #segment = LineSegmentROI(handles=(h, h2), pen=pen, parent=self, movable=False)
            #self.segments.append(segment)
            #h = h2
            
        
        #for i, s in enumerate(self.segments):
            #h = s.handles[0]
            #self.addFreeHandle(h['pos'], item=h['item'])
            #s.setZValue(self.zValue() +1)
           
        #h = self.segments[-1].handles[1]
        #self.addFreeHandle(h['pos'], item=h['item'])
            
        #if closed:
            #h1 = self.handles[-1]['item']
            #h2 = self.handles[0]['item']
            #self.segments.append(LineSegmentROI([positions[-1], positions[0]], pos=pos, handles=(h1, h2), pen=pen, parent=self, movable=False))
            #h2.setParentItem(self.segments[-1])
            
            
        #for s in self.segments:
            #self.setSegmentSettings(s)
            
    #def movePoint(self, *args, **kargs):
        #pass

    def addSegment(self, h1, h2, index=None):
<<<<<<< HEAD
        seg = LineSegmentROI(handles=(h1, h2), pen=self.pen(), parent=self, movable=False)
=======

        seg = LineSegmentROI(handles=(h1, h2), pen=self.pen, parent=self, movable=False)
>>>>>>> 4a173bb6
        if index is None:
            self.segments.append(seg)
        else:
            self.segments.insert(index, seg)
            
        seg.sigClicked.connect(self.segmentClicked)
        seg.setAcceptedMouseButtons(QtCore.Qt.LeftButton)
        seg.setZValue(self.zValue()+1)
        for h in seg.handles:
            h['item'].setDeletable(True)
            h['item'].setAcceptedMouseButtons(h['item'].acceptedMouseButtons() | QtCore.Qt.LeftButton) ## have these handles take left clicks too, so that handles cannot be added on top of other handles
        self.recolor()
            
    def setMouseHover(self, hover):
        ## Inform all the ROI's segments that the mouse is(not) hovering over it
        #if self.mouseHovering == hover:
            #return
        #self.mouseHovering = hover
        ROI.setMouseHover(self, hover)
        for s in self.segments:
            s.setMouseHover(hover)
          
    def addHandle(self, info, index=None):
        h = ROI.addHandle(self, info, index=index)
        h.sigRemoveRequested.connect(self.removeHandle)
        return h
        
    def segmentClicked(self, segment, ev=None, pos=None): ## pos should be in this item's coordinate system
        if ev != None:
            pos = segment.mapToParent(ev.pos())
        elif pos != None:
            pos = pos
        else:
            raise Exception("Either an event or a position must be given.")

        h1 = segment.handles[0]['item']
        h2 = segment.handles[1]['item']
        
        i = self.segments.index(segment)
        h3 = self.addFreeHandle(pos, index=self.indexOfHandle(h2))
        self.addSegment(h3, h2, index=i+1)
        segment.replaceHandle(h2, h3)
        

    #def report(self):
        #for s in self.segments:
            #print s
            #for h in s.handles:
                #print "  ", h
        #for h in self.handles:
            #print h
        
    def removeHandle(self, handle, updateSegments=True):
        ROI.removeHandle(self, handle)
        handle.sigRemoveRequested.disconnect(self.removeHandle)
        
        if not updateSegments:
            return
        segments = handle.rois[:]
        
        if len(segments) == 1:
            self.removeSegment(segments[0])
        else:
            handles = [h['item'] for h in segments[1].handles]
            handles.remove(handle)
            segments[0].replaceHandle(handle, handles[0])
            self.removeSegment(segments[1])
        
    def removeSegment(self, seg):
        for handle in seg.handles[:]:
            seg.removeHandle(handle['item'])
        self.segments.remove(seg)
        seg.sigClicked.disconnect(self.segmentClicked)
        self.scene().removeItem(seg)
        for i, s in enumerate(self.segments):
            if i % 2 == 0:
                s.setPen(self.pen)
            else:
                s.setPen(fn.mkPen([75, 200, 75]))
        self.recolor()
    
    def recolor(self):
        if not self.alternate:
            return
        for i, s in enumerate(self.segments):
            if i % 2 == 0:
                s.setPen(self.pen)
            else:
                s.setPen(fn.mkPen([75, 200, 75]))
            
        
    def checkRemoveHandle(self, h):
        ## called when a handle is about to display its context menu
        if self.closed:
            return len(self.handles) > 3
        else:
            return len(self.handles) > 2

    def listPoints(self):
        return [p['item'].pos() for p in self.handles]
    
    def countSegments(self):
        ## return the number of line segments 
        return(len(self.handles)-1)
    
    def paint(self, p, *args):
        pass
    
    def boundingRect(self):
        return self.shape().boundingRect()
        #r = QtCore.QRectF()
        #for h in self.handles:
            #r |= self.mapFromItem(h['item'], h['item'].boundingRect()).boundingRect()   ## |= gives the union of the two QRectFs
        #return r 

    def shape(self):
        p = QtGui.QPainterPath()
        p.moveTo(self.handles[0]['item'].pos())
        for i in range(len(self.handles)):
            p.lineTo(self.handles[i]['item'].pos())
        p.lineTo(self.handles[0]['item'].pos())
        return p    


class LineSegmentROI(ROI):
    """
    ROI subclass with two freely-moving handles defining a line.
    """
    def __init__(self, positions=(None, None), pos=None, handles=(None,None), **args):
        if pos is None:
            pos = [0,0]
            
        ROI.__init__(self, pos, [1,1], **args)
        #ROI.__init__(self, positions[0])
        if len(positions) > 2:
            raise Exception("LineSegmentROI must be defined by exactly 2 positions. For more points, use PolyLineROI.")
        
        for i, p in enumerate(positions):
            self.addFreeHandle(p, item=handles[i])
                
        
    def listPoints(self):
        return [p['item'].pos() for p in self.handles]
            
    def paint(self, p, *args):
        p.setRenderHint(QtGui.QPainter.Antialiasing)
        p.setPen(self.currentPen())
        h1 = self.handles[0]['item'].pos()
        h2 = self.handles[1]['item'].pos()
        p.drawLine(h1, h2)
        
    def boundingRect(self):
        return self.shape().boundingRect()
    
    def shape(self):
        p = QtGui.QPainterPath()
    
        h1 = self.handles[0]['item'].pos()
        h2 = self.handles[1]['item'].pos()
        dh = h2-h1
        if dh.length() == 0:
            return p
        pxv = self.pixelVectors(h2-h1)[1]
        
        if pxv is None:
            return p
            
        pxv *= 4
        
        p.moveTo(h1+pxv)
        p.lineTo(h2+pxv)
        p.lineTo(h2-pxv)
        p.lineTo(h1-pxv)
        p.lineTo(h1+pxv)
      
        return p
    
    def getArrayRegion(self, data, img, axes=(0,1)):
        """
        Use the position of this ROI relative to an imageItem to pull a slice from an array.
        Since this pulls 1D data from a 2D coordinate system, the return value will have ndim = data.ndim-1
        """
        
        imgPts = [self.mapToItem(img, h['item'].pos()) for h in self.handles]
        rgns = []
        for i in range(len(imgPts)-1):
            d = Point(imgPts[i+1] - imgPts[i])
            o = Point(imgPts[i])
            r = fn.affineSlice(data, shape=(int(d.length()),), vectors=[d.norm()], origin=o, axes=axes, order=1)
            rgns.append(r)
            
        return np.concatenate(rgns, axis=axes[0])
        

class SpiralROI(ROI):
    def __init__(self, pos=None, size=None, **args):
        if size == None:
            size = [100e-6,100e-6]
        if pos == None:
            pos = [0,0]
        ROI.__init__(self, pos, size, **args)
        self.translateSnap = False
        self.addFreeHandle([0.25,0], name='a')
        self.addRotateFreeHandle([1,0], [0,0], name='r')
        #self.getRadius()
        #QtCore.connect(self, QtCore.SIGNAL('regionChanged'), self.
        
        
    def getRadius(self):
        radius = Point(self.handles[1]['item'].pos()).length()
        #r2 = radius[1]
        #r3 = r2[0]
        return radius
    
    def boundingRect(self):
        r = self.getRadius()
        return QtCore.QRectF(-r*1.1, -r*1.1, 2.2*r, 2.2*r)
        #return self.bounds
    
    #def movePoint(self, *args, **kargs):
        #ROI.movePoint(self, *args, **kargs)
        #self.prepareGeometryChange()
        #for h in self.handles:
            #h['pos'] = h['item'].pos()/self.state['size'][0]
            
    def stateChanged(self):
        ROI.stateChanged(self)
        if len(self.handles) > 1:
            self.path = QtGui.QPainterPath()
            h0 = Point(self.handles[0]['item'].pos()).length()
            a = h0/(2.0*np.pi)
            theta = 30.0*(2.0*np.pi)/360.0
            self.path.moveTo(QtCore.QPointF(a*theta*cos(theta), a*theta*sin(theta)))
            x0 = a*theta*cos(theta)
            y0 = a*theta*sin(theta)
            radius = self.getRadius()
            theta += 20.0*(2.0*np.pi)/360.0
            i = 0
            while Point(x0, y0).length() < radius and i < 1000:
                x1 = a*theta*cos(theta)
                y1 = a*theta*sin(theta)
                self.path.lineTo(QtCore.QPointF(x1,y1))
                theta += 20.0*(2.0*np.pi)/360.0
                x0 = x1
                y0 = y1
                i += 1
           
                
            return self.path
    
        
    def shape(self):
        p = QtGui.QPainterPath()
        p.addEllipse(self.boundingRect())
        return p
    
    def paint(self, p, *args):
        p.setRenderHint(QtGui.QPainter.Antialiasing)
        #path = self.shape()
        p.setPen(self.currentPen())
        p.drawPath(self.path)
        #p.setPen(QtGui.QPen(QtGui.QColor(255,0,0)))
        #p.drawPath(self.shape())
        #p.setPen(QtGui.QPen(QtGui.QColor(0,0,255)))
       # p.drawRect(self.boundingRect())

    

            
<|MERGE_RESOLUTION|>--- conflicted
+++ resolved
@@ -1625,15 +1625,10 @@
 class PolyLineROI(ROI):
     """Container class for multiple connected LineSegmentROIs. Responsible for adding new 
     line segments, and for translation/(rotation?) of multiple lines together."""
-<<<<<<< HEAD
-    def __init__(self, positions, closed=False, pos=None, **args):
-        #print "PolyLineROI.__init__ called"
-=======
     # alternation causes the line color to alternate between the normal "white" and 
     # a light green to help with paths that may use "alternate 
     def __init__(self, positions, closed=False, pos=None, alternate=False, **args):
-        
->>>>>>> 4a173bb6
+
         if pos is None:
             pos = [0,0]
         if 'size' in args.keys():
@@ -1685,12 +1680,7 @@
         #pass
 
     def addSegment(self, h1, h2, index=None):
-<<<<<<< HEAD
         seg = LineSegmentROI(handles=(h1, h2), pen=self.pen(), parent=self, movable=False)
-=======
-
-        seg = LineSegmentROI(handles=(h1, h2), pen=self.pen, parent=self, movable=False)
->>>>>>> 4a173bb6
         if index is None:
             self.segments.append(seg)
         else:
