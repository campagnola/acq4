--- conflicted
+++ resolved
@@ -24,7 +24,6 @@
 import pyqtgraph.functions as fn
 from .GraphicsObject import GraphicsObject
 from .UIGraphicsItem import UIGraphicsItem
-
 
 __all__ = [
     'ROI', 
@@ -62,8 +61,8 @@
     sigHoverEvent = QtCore.Signal(object)
     sigClicked = QtCore.Signal(object, object)
     sigRemoveRequested = QtCore.Signal(object)
-
-    def __init__(self, pos, size=Point(1, 1), angle=0.0, invertible=False, maxBounds=None, snapSize=1.0, scaleSnap=False, translateSnap=False, rotateSnap=False, parent=None, pen=None, hoverPen=None, movable=True, removable=False):
+    
+    def __init__(self, pos, size=Point(1, 1), angle=0.0, invertible=False, maxBounds=None, snapSize=1.0, scaleSnap=False, translateSnap=False, rotateSnap=False, parent=None, pen=None, movable=True, removable=False):
         #QObjectWorkaround.__init__(self)
         GraphicsObject.__init__(self, parent)
         self.setAcceptedMouseButtons(QtCore.Qt.NoButton)
@@ -77,14 +76,9 @@
         
         self.freeHandleMoved = False ## keep track of whether free handles have moved since last change signal was emitted.
         self.mouseHovering = False
-
         if pen is None:
             pen = (255, 255, 255)
         self.setPen(pen)
-        
-        if hoverPen is None:
-            hoverPen = (255, 255, 0)
-        self.setHoverPen(hoverPen)
         
         self.handlePen = QtGui.QPen(QtGui.QColor(150, 255, 255))
         self.handles = []
@@ -105,8 +99,6 @@
         self.rotateSnap = rotateSnap
         self.scaleSnap = scaleSnap
         #self.setFlag(self.ItemIsSelectable, True)
-        self.preMoveState = self.getState()
-
     
     def getState(self):
         return self.stateCopy()
@@ -140,24 +132,9 @@
         return self.mapToParent(self.boundingRect()).boundingRect()
 
     def setPen(self, pen):
-        self._pen = fn.mkPen(pen)
-        #self.currentPen = self.pen
+        self.pen = fn.mkPen(pen)
+        self.currentPen = self.pen
         self.update()
-        
-    def setHoverPen(self, pen):
-        self._hoverPen = fn.mkPen(pen)
-    
-    def pen(self):
-        return self._pen
-
-    def hoverPen(self):
-        return self._hoverPen
-        
-    def currentPen(self):
-        if self.mouseHovering:
-            return self._hoverPen
-        else:
-            return self._pen
         
     def size(self):
         return self.getState()['size']
@@ -451,10 +428,10 @@
         if self.mouseHovering == hover:
             return
         self.mouseHovering = hover
-        #if hover:
-        #    self.currentPen = fn.mkPen(255, 255, 0)
-        #else:
-        #    self.currentPen = self.pen
+        if hover:
+            self.currentPen = fn.mkPen(255, 255, 0)
+        else:
+            self.currentPen = self.pen
         self.update()
 
     def contextMenuEnabled(self):
@@ -769,11 +746,8 @@
             changed = True
         else:
             for k in list(self.state.keys()):
-                if k in self.lastState.keys(): # protect against mismatched keys.
-                    if self.state[k] != self.lastState[k]:
-                        changed = True
-                else:
-                    raise Exception ("ROI:stateChanged: old and new state Keys do no match for key: %s"  % (k))
+                if self.state[k] != self.lastState[k]:
+                    changed = True
         
         self.prepareGeometryChange()
         if changed:
@@ -832,7 +806,7 @@
         p.save()
         r = self.boundingRect()
         p.setRenderHint(QtGui.QPainter.Antialiasing)
-        p.setPen(self.currentPen())
+        p.setPen(self.currentPen)
         p.translate(r.left(), r.top())
         p.scale(r.width(), r.height())
         p.drawRect(0, 0, 1, 1)
@@ -1431,7 +1405,7 @@
     
     def __init__(self, points, width, pen=None, **args):
         QtGui.QGraphicsObject.__init__(self)
-        self._pen = pen
+        self.pen = pen
         self.roiArgs = args
         self.lines = []
         if len(points) < 2:
@@ -1447,9 +1421,6 @@
         
     def paint(self, *args):
         pass
-    
-    def pen(self):
-        return self._pen
     
     def boundingRect(self):
         return QtCore.QRectF()
@@ -1507,7 +1478,7 @@
             connectTo = self.lines[-1].getHandles()[1]
             
         ## create new ROI
-        newRoi = ROI((0,0), [1, 5], parent=self, pen=self.pen(), **self.roiArgs)
+        newRoi = ROI((0,0), [1, 5], parent=self, pen=self.pen, **self.roiArgs)
         self.lines.append(newRoi)
         
         ## Add first SR handle
@@ -1560,8 +1531,7 @@
     def paint(self, p, opt, widget):
         r = self.boundingRect()
         p.setRenderHint(QtGui.QPainter.Antialiasing)
-        p.setPen(self.currentPen())
-
+        p.setPen(self.currentPen)
         
         p.scale(r.width(), r.height())## workaround for GL bug
         r = QtCore.QRectF(r.x()/r.width(), r.y()/r.height(), 1,1)
@@ -1617,7 +1587,7 @@
             
     def paint(self, p, *args):
         p.setRenderHint(QtGui.QPainter.Antialiasing)
-        p.setPen(self.currentPen())
+        p.setPen(self.currentPen)
         for i in range(len(self.handles)):
             h1 = self.handles[i]['item'].pos()
             h2 = self.handles[i-1]['item'].pos()
@@ -1647,82 +1617,35 @@
 class PolyLineROI(ROI):
     """Container class for multiple connected LineSegmentROIs. Responsible for adding new 
     line segments, and for translation/(rotation?) of multiple lines together."""
-    def __init__(self, positions, closed=False, pos=None, alternateColors=False, **args):
+    def __init__(self, positions, closed=False, pos=None, **args):
+        
         if pos is None:
             pos = [0,0]
-<<<<<<< HEAD
-        if 'size' in args.keys():
-            raise Exception("Use ROI.scale() instead of passing a size argument")
-
-=======
-            
->>>>>>> e96ad3c4
+            
         ROI.__init__(self, pos, size=[1,1], **args)
         self.closed = closed
-        pen=self.pen()
-
         self.segments = []
-        self.alternate = alternateColors
         
         for p in positions:
             self.addFreeHandle(p)
          
-<<<<<<< HEAD
-        #start = -1 if self.closed else 0
-        stop = len(self.handles) if self.closed else len(self.handles)-1
-        #for i in range(start, len(self.handles)-1):
-        for i in range(0, stop):
-            #n=0
-            self.addSegment(self.handles[i]['item'], self.handles[(i+1)%len(self.handles)]['item'])
-            #print "Adding segment:", n, "   positions:", self.handles[i]['item'].pos(), self.handles[(i+1)%len(self.handles)]['item'].pos()
-        #for i in range(len(positions)-1):
-            #h2 = self.addFreeHandle(positions[i+1])
-            #segment = LineSegmentROI(handles=(h, h2), pen=pen, parent=self, movable=False)
-            #self.segments.append(segment)
-            #h = h2
-            
-        
-        #for i, s in enumerate(self.segments):
-            #h = s.handles[0]
-            #self.addFreeHandle(h['pos'], item=h['item'])
-            #s.setZValue(self.zValue() +1)
-           
-        #h = self.segments[-1].handles[1]
-        #self.addFreeHandle(h['pos'], item=h['item'])
-            
-        #if closed:
-            #h1 = self.handles[-1]['item']
-            #h2 = self.handles[0]['item']
-            #self.segments.append(LineSegmentROI([positions[-1], positions[0]], pos=pos, handles=(h1, h2), pen=pen, parent=self, movable=False))
-            #h2.setParentItem(self.segments[-1])
-            
-            
-        #for s in self.segments:
-            #self.setSegmentSettings(s)
-            
-    #def movePoint(self, *args, **kargs):
-        #pass
-=======
         start = -1 if self.closed else 0
         for i in range(start, len(self.handles)-1):
             self.addSegment(self.handles[i]['item'], self.handles[i+1]['item'])
->>>>>>> e96ad3c4
 
     def addSegment(self, h1, h2, index=None):
-        seg = LineSegmentROI(handles=(h1, h2), pen=self.pen(), parent=self, movable=False)
+        seg = LineSegmentROI(handles=(h1, h2), pen=self.pen, parent=self, movable=False)
         if index is None:
             self.segments.append(seg)
         else:
             self.segments.insert(index, seg)
-            
         seg.sigClicked.connect(self.segmentClicked)
         seg.setAcceptedMouseButtons(QtCore.Qt.LeftButton)
         seg.setZValue(self.zValue()+1)
         for h in seg.handles:
             h['item'].setDeletable(True)
             h['item'].setAcceptedMouseButtons(h['item'].acceptedMouseButtons() | QtCore.Qt.LeftButton) ## have these handles take left clicks too, so that handles cannot be added on top of other handles
-        self.recolor()
-            
+        
     def setMouseHover(self, hover):
         ## Inform all the ROI's segments that the mouse is(not) hovering over it
         ROI.setMouseHover(self, hover)
@@ -1741,7 +1664,6 @@
             pos = pos
         else:
             raise Exception("Either an event or a position must be given.")
-
         h1 = segment.handles[0]['item']
         h2 = segment.handles[1]['item']
         
@@ -1772,22 +1694,6 @@
         self.segments.remove(seg)
         seg.sigClicked.disconnect(self.segmentClicked)
         self.scene().removeItem(seg)
-        for i, s in enumerate(self.segments):
-            if i % 2 == 0:
-                s.setPen(self.pen)
-            else:
-                s.setPen(fn.mkPen([75, 200, 75]))
-        self.recolor()
-    
-    def recolor(self):
-        if not self.alternate:
-            return
-        for i, s in enumerate(self.segments):
-            if i % 2 == 0:
-                s.setPen(self.pen)
-            else:
-                s.setPen(fn.mkPen([75, 200, 75]))
-            
         
     def checkRemoveHandle(self, h):
         ## called when a handle is about to display its context menu
@@ -1795,15 +1701,14 @@
             return len(self.handles) > 3
         else:
             return len(self.handles) > 2
-
-    def listPoints(self):
-        return [p['item'].pos() for p in self.handles]
-    
-    def countSegments(self):
-        ## return the number of line segments 
-        return(len(self.handles)-1)
-    
+        
     def paint(self, p, *args):
+        #for s in self.segments:
+            #s.update()
+        #p.setPen(self.currentPen)
+        #p.setPen(fn.mkPen('w'))
+        #p.drawRect(self.boundingRect())
+        #p.drawPath(self.shape())
         pass
     
     def boundingRect(self):
@@ -1849,6 +1754,7 @@
     """
     ROI subclass with two freely-moving handles defining a line.
     """
+    
     def __init__(self, positions=(None, None), pos=None, handles=(None,None), **args):
         if pos is None:
             pos = [0,0]
@@ -1867,7 +1773,7 @@
             
     def paint(self, p, *args):
         p.setRenderHint(QtGui.QPainter.Antialiasing)
-        p.setPen(self.currentPen())
+        p.setPen(self.currentPen)
         h1 = self.handles[0]['item'].pos()
         h2 = self.handles[1]['item'].pos()
         p.drawLine(h1, h2)
@@ -1979,13 +1885,13 @@
     def paint(self, p, *args):
         p.setRenderHint(QtGui.QPainter.Antialiasing)
         #path = self.shape()
-        p.setPen(self.currentPen())
+        p.setPen(self.currentPen)
         p.drawPath(self.path)
-        #p.setPen(QtGui.QPen(QtGui.QColor(255,0,0)))
-        #p.drawPath(self.shape())
-        #p.setPen(QtGui.QPen(QtGui.QColor(0,0,255)))
-       # p.drawRect(self.boundingRect())
-
-    
-
-            
+        p.setPen(QtGui.QPen(QtGui.QColor(255,0,0)))
+        p.drawPath(self.shape())
+        p.setPen(QtGui.QPen(QtGui.QColor(0,0,255)))
+        p.drawRect(self.boundingRect())
+        
+    
+
+            
