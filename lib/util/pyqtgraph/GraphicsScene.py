from Qt import QtCore, QtGui, QtOpenGL, QtSvg
import weakref
from Point import Point
import functions as fn
import ptime

try:
    import sip
    HAVE_SIP = True
except:
    HAVE_SIP = False



class GraphicsScene(QtGui.QGraphicsScene):
    """
    Extension of QGraphicsScene that: 
    -  Generates MouseClicked events in addition to the usual press/move/release events. 
       (This works around a problem where it is impossible to have one item respond to a 
       drag if another is watching for a click.)
    -  Adjustable radius around click that will catch objects so you don't have to click *exactly* over small/thin objects
    -  Global context menu--if an item implements a context menu, then its parent(s) may also add items to the menu.
    -  Allows items to decide _before_ a mouse click which item will be the recipient of mouse events.
       This lets us indicate unambiguously to the user which item they are about to click/drag on
    -  Eats mouseMove events that occur too soon after a mouse press.
    -  Reimplements items() and itemAt() to circumvent PyQt bug
    
    Mouse interaction is as follows:
    1) Every time the mouse moves, the scene checks to see which objects nearby could catch a mouseClickEvent or 
       mouseDragEvent.
       Each item is sent a mouseHoverEvent and may optionally call event.acceptClicks(), acceptDrags() or both.
       The first item(s) to accept will receive a call to item.mouseClickReceiver(True) or 
       item.mouseDragReceiver(True), informing the item that _if_ the user clicks the mouse, the item will be the 
       recipient of click/drag events (the item may wish to change its appearance to indicate this)
       The former recipient of these events is sent mouseClick/DragReceiver(False).
    2) If the mouse is clicked, a mousePressEvent is generated as usual. If any items accept this press event, then
       No click/drag events will be generated and mouse interaction proceeds as defined by Qt. This allows
       items to function properly if they are expecting the usual press/move/release sequence of events.
       (It is recommended that items do NOT accept press events, and instead use click/drag events)
    3) If no item accepts the mousePressEvent, then the scene will begin delivering mouseDrag and/or mouseClick events.
       If the mouse is moved a sufficient distance before the button is released, then a mouseDragEvent is generated.
       If no drag events are generated before the button is released, then a mouseClickEvent is generated. 
    4) Click/drag events are delivered to the item that called acceptClicks/acceptDrags on the mouseHoverEvent
       in step 1. If no such items exist, then the scene attempts to deliver the events to items near the event. 
       ClickEvents may be delivered in this way even if no
       item originally claimed it could accept the click. DragEvents may only be delivered this way if it is the initial
       move in a drag.
    """
    
    
    _addressCache = weakref.WeakValueDictionary()
    
    @classmethod
    def registerObject(cls, obj):
        """
        Workaround for PyQt bug in qgraphicsscene.items()
        All subclasses of QGraphicsObject must register themselves with this function.
        (otherwise, mouse interaction with those objects will likely fail)
        """
        if HAVE_SIP and isinstance(obj, sip.wrapper):
            cls._addressCache[sip.unwrapinstance(sip.cast(obj, QtGui.QGraphicsItem))] = obj
            
            
    def __init__(self, clickRadius=2, moveDistance=5):
        QtGui.QGraphicsScene.__init__(self)
        self.setClickRadius(clickRadius)
        self.setMoveDistance(moveDistance)
        self.clickEvents = []
        self.dragButtons = []
        self.mouseGrabber = None
        self.dragItem = None
        self.lastDrag = None
        #self.searchRect = QtGui.QGraphicsRectItem()
        #self.searchRect.setPen(fn.mkPen(200,0,0))
        #self.addItem(self.searchRect)
        

    def setClickRadius(self, r):
        """
        Set the distance away from mouse clicks to search for interacting items.
        When clicking, the scene searches first for items that directly intersect the click position
        followed by any other items that are within a rectangle that extends r pixels away from the 
        click position. 
        """
        self._clickRadius = r
        
    def setMoveDistance(self, d):
        """
        Set the distance the mouse must move after a press before mouseMoveEvents will be delivered.
        This ensures that clicks with a small amount of movement are recognized as clicks instead of
        drags.
        """
        self._moveDistance = d

    def mousePressEvent(self, ev):
        print 'scenePress'
        QtGui.QGraphicsScene.mousePressEvent(self, ev)
        print "mouseGrabberItem: ", self.mouseGrabberItem()
        if self.mouseGrabberItem() is None:  ## nobody claimed press; we are free to generate drag/click events
            self.clickEvents.append(MouseClickEvent(ev))
        #else:
            #addr = sip.unwrapinstance(sip.cast(self.mouseGrabberItem(), QtGui.QGraphicsItem))
            #item = GraphicsScene._addressCache.get(addr, self.mouseGrabberItem())            
            #print "click grabbed by:", item
        
    def mouseMoveEvent(self, ev):
        #print 'sceneMove'
        QtGui.QGraphicsScene.mouseMoveEvent(self, ev)
        if int(ev.buttons()) == 0: ## nothing pressed; send mouseHoverOver/OutEvents
            pass
        
        else:
            if self.mouseGrabberItem() is None:
                now = ptime.time()
                init = False
                ## keep track of which buttons are involved in dragging
                for btn in [QtCore.Qt.LeftButton, QtCore.Qt.MidButton, QtCore.Qt.RightButton]:
                    if int(ev.buttons() & btn) == 0:
                        continue
                    if int(btn) not in self.dragButtons:  ## see if we've dragged far enough yet
                        cev = [e for e in self.clickEvents if int(e.button()) == int(btn)][0]
                        dist = Point(ev.screenPos() - cev.screenPos())
                        if dist.length() < self._moveDistance and now - cev.time() < 0.5:
                            continue
                        init = init or (len(self.dragButtons) == 0)  ## If this is the first button to be dragged, then init=True
                        self.dragButtons.append(int(btn))
                if len(self.dragButtons) > 0:
                    if self.sendDragEvent(ev, init=init):
                        ev.accept()
                
    def mouseReleaseEvent(self, ev):
        print 'sceneRelease'
        if self.mouseGrabberItem() is None:
<<<<<<< HEAD
            print "sending click/drag event"
            if len(self.dragButtons) == 0:
                cev = [e for e in self.clickEvents if int(e.button()) == int(ev.button())]
                if self.sendClickEvent(cev[0]):
=======
            if ev.button() in self.dragButtons:
                if self.sendDragEvent(ev, final=True):
>>>>>>> bf0306c6
                    ev.accept()
                self.dragButtons.remove(ev.button())
            else:
                cev = [e for e in self.clickEvents if int(e.button()) == int(ev.button())]
                if self.sendClickEvent(cev[0]):
                    ev.accept()
                self.clickEvents.remove(cev[0])
                
        if int(ev.buttons()) == 0:
            self.dragItem = None
            self.dragButtons = []
            self.clickEvents = []
            self.lastDrag = None
        QtGui.QGraphicsScene.mouseReleaseEvent(self, ev)

    def mouseDoubleClickEvent(self, ev):
        QtGui.QGraphicsScene.mouseDoubleClickEvent(self, ev)
        if self.mouseGrabberItem() is None:  ## nobody claimed press; we are free to generate drag/click events
            self.clickEvents.append(MouseClickEvent(ev, double=True))
        


    def sendDragEvent(self, ev, init=False, final=False):
        ## Send a MouseDragEvent to the current dragItem or to 
        ## items near the beginning of the drag
        event = MouseDragEvent(ev, self.clickEvents[0], self.lastDrag, start=init, finish=final)
        print "dragEvent: init=", init, 'final=', final, 'self.dragItem=', self.dragItem
        if init and self.dragItem is None:
<<<<<<< HEAD
            print "   drag1"
            for item in self.itemsNearEvent(ev):
                print "   drag2", item
                if hasattr(item, 'mouseDragEvent'): 
=======
            for item in self.itemsNearEvent(event):
                #print "check item:", item
                if hasattr(item, 'mouseDragEvent'):
>>>>>>> bf0306c6
                    event.currentItem = item
                    item.mouseDragEvent(event)
                    print 'sent DragEvent to ', item
                    if event.isAccepted():
                        #print "   --> accepted"
                        self.dragItem = item
                        break
        elif self.dragItem is not None:
            event.currentItem = self.dragItem
            self.dragItem.mouseDragEvent(event)
            
        self.lastDrag = event
        
        return event.isAccepted()
            
        
    def sendClickEvent(self, ev):
<<<<<<< HEAD
        for item in self.itemsNearEvent(ev):
            if hasattr(item, 'mouseClickEvent'):
                ev.currentItem = item
                item.mouseClickEvent(ev)
                print 'sent clickEvent to ', item
                if ev.isAccepted():
                    break
        
=======
        ## if we are in mid-drag, click events may only go to the dragged item.
        if self.dragItem is not None and hasattr(self.dragItem, 'mouseClickEvent'):
            ev.currentItem = self.dragItem
            self.dragItem.mouseClickEvent(ev)
            
        ## otherwise, search near the cursor
        else:
            for item in self.itemsNearEvent(ev):
                if hasattr(item, 'mouseClickEvent'):
                    ev.currentItem = item
                    item.mouseClickEvent(ev)
                    if ev.isAccepted():
                        break
>>>>>>> bf0306c6
        return ev.isAccepted()
        
    def items(self, *args):
        print 'args:', args
        items = QtGui.QGraphicsScene.items(self, *args)
        ## PyQt bug: items() returns a list of QGraphicsItem instances. If the item is subclassed from QGraphicsObject,
        ## then the object returned will be different than the actual item that was originally added to the scene
        if HAVE_SIP and isinstance(self, sip.wrapper):
            items2 = []
            for i in items:
                addr = sip.unwrapinstance(sip.cast(i, QtGui.QGraphicsItem))
                i2 = GraphicsScene._addressCache.get(addr, i)
                #print i, "==>", i2
                items2.append(i2)
        print 'items:', items
        return items2

    def itemAt(self, *args):
        item = QtGui.QGraphicsScene.itemAt(self, *args)
        
        ## PyQt bug: items() returns a list of QGraphicsItem instances. If the item is subclassed from QGraphicsObject,
        ## then the object returned will be different than the actual item that was originally added to the scene
        if HAVE_SIP and isinstance(self, sip.wrapper):
            addr = sip.unwrapinstance(sip.cast(item, QtGui.QGraphicsItem))
            item = GraphicsScene._addressCache.get(addr, item)
        return item

    def itemsNearEvent(self, event, selMode=QtCore.Qt.IntersectsItemShape, sortOrder=QtCore.Qt.DescendingOrder):
        """
        Return an iterator that iterates first through the items that directly intersect point (in Z order)
        followed by any other items that are within the scene's click radius.
        """
        #tr = self.getViewWidget(event.widget()).transform()
        view = self.views()[0]
        tr = view.viewportTransform()
        r = self._clickRadius
        rect = view.mapToScene(QtCore.QRect(0, 0, 2*r, 2*r)).boundingRect()
        
        seen = set()
        if hasattr(event, 'buttonDownScenePos'):
            point = event.buttonDownScenePos()
        else:
            point = event.scenePos()
        w = rect.width()
        h = rect.height()
        rgn = QtCore.QRectF(point.x()-w, point.y()-h, 2*w, 2*h)
        #self.searchRect.setRect(rgn)

        #for item in self.items(point, selMode, sortOrder, tr):
            #seen.add(item)
            #yield item
        #print x
        for item in self.items(rgn, selMode, sortOrder, tr):
            #if item not in seen:
            print 'yeilding item:', item
            yield item
        
    def getViewWidget(self, widget):
        ## same pyqt bug -- mouseEvent.widget() doesn't give us the original python object.
        ## [[doesn't seem to work correctly]]
        if HAVE_SIP and isinstance(self, sip.wrapper):
            addr = sip.unwrapinstance(sip.cast(widget, QtGui.QWidget))
            #print "convert", widget, addr
            for v in self.views():
                addr2 = sip.unwrapinstance(sip.cast(v, QtGui.QWidget))
                #print "   check:", v, addr2
                if addr2 == addr:
                    return v
        else:
            return widget

class MouseDragEvent:
    def __init__(self, moveEvent, pressEvent, lastEvent, start=False, finish=False):
        self.start = start
        self.finish = finish
        self.accepted = False
        self.currentItem = None
        self._buttonDownScenePos = {}
        self._buttonDownScreenPos = {}
        for btn in [QtCore.Qt.LeftButton, QtCore.Qt.MidButton, QtCore.Qt.RightButton]:
            self._buttonDownScenePos[int(btn)] = moveEvent.buttonDownScenePos(btn)
            self._buttonDownScreenPos[int(btn)] = moveEvent.buttonDownScreenPos(btn)
        self._scenePos = moveEvent.scenePos()
        self._screenPos = moveEvent.screenPos()
        if lastEvent is None:
            self._lastScenePos = pressEvent.scenePos()
            self._lastScreenPos = pressEvent.screenPos()
        else:
            self._lastScenePos = lastEvent.scenePos()
            self._lastScreenPos = lastEvent.screenPos()
        self._buttons = moveEvent.buttons()
        self._button = pressEvent.button()
        self._modifiers = moveEvent.modifiers()
        
    def accept(self):
        self.accepted = True
        self.acceptedItem = self.currentItem
        
    def ignore(self):
        self.accepted = False
    
    def isAccepted(self):
        return self.accepted
    
    def scenePos(self):
        return Point(self._scenePos)
    
    def screenPos(self):
        return Point(self._screenPos)
    
    def buttonDownScenePos(self, btn=None):
        if btn is None:
            btn = self.button()
        return Point(self._buttonDownScenePos[int(btn)])
    
    def buttonDownScreenPos(self, btn=None):
        if btn is None:
            btn = self.button()
        return Point(self._buttonDownScreenPos[int(btn)])
    
    def lastScenePos(self):
        return Point(self._lastScenePos)
    
    def lastScreenPos(self):
        return Point(self._lastScreenPos)
    
    def buttons(self):
        return self._buttons
        
    def button(self):
        """Return the button that initiated the drag (may be different from the buttons currently pressed)"""
        return self._button
        
    def pos(self):
        return Point(self.currentItem.mapFromScene(self._scenePos))
    
    def lastPos(self):
        return Point(self.currentItem.mapFromScene(self._lastScenePos))
        
    def buttonDownPos(self, btn=None):
        if btn is None:
            btn = self.button()
        return Point(self.currentItem.mapFromScene(self._buttonDownScenePos[int(btn)]))
    
    def isStart(self):
        return self.start
        
    def isFinish(self):
        return self.finish

    def __repr__(self):
        lp = self.lastPos()
        p = self.pos()
        return "<MouseDragEvent (%g,%g)->(%g,%g) buttons=%d start=%s finish=%s>" % (lp.x(), lp.y(), p.x(), p.y(), int(self.buttons()), str(self.isStart()), str(self.isFinish()))
        
    def modifiers(self):
        return self._modifiers
        
class MouseClickEvent:
    def __init__(self, pressEvent, double=False):
        self.accepted = False
        self.currentItem = None
        self._double = double
        self._scenePos = pressEvent.scenePos()
        self._screenPos = pressEvent.screenPos()
        self._button = pressEvent.button()
        self._buttons = pressEvent.buttons()
        self._modifiers = pressEvent.modifiers()
        self._time = ptime.time()
        
        
    def accept(self):
        self.accepted = True
        self.acceptedItem = self.currentItem
        
    def ignore(self):
        self.accepted = False
    
    def isAccepted(self):
        return self.accepted
    
    def scenePos(self):
        return Point(self._scenePos)
    
    def screenPos(self):
        return Point(self._screenPos)
    
    def buttons(self):
        return self._buttons
    
    def button(self):
        return self._button
    
    def double(self):
        return self._double

    def pos(self):
        return Point(self.currentItem.mapFromScene(self._scenePos))
    
    def lastPos(self):
        return Point(self.currentItem.mapFromScene(self._lastScenePos))
        
    def modifiers(self):
        return self._modifiers

    def __repr__(self):
        p = self.pos()
        return "<MouseClickEvent (%g,%g) button=%d>" % (p.x(), p.y(), int(self.button()))
        
    def time(self):
        return self._time
        <|MERGE_RESOLUTION|>--- conflicted
+++ resolved
@@ -49,6 +49,8 @@
     
     
     _addressCache = weakref.WeakValueDictionary()
+    sigSceneContextMenuEvent = QtCore.Signal(object)
+    sigSceneHoverEvent = QtCore.Signal(object)
     
     @classmethod
     def registerObject(cls, obj):
@@ -107,7 +109,8 @@
         #print 'sceneMove'
         QtGui.QGraphicsScene.mouseMoveEvent(self, ev)
         if int(ev.buttons()) == 0: ## nothing pressed; send mouseHoverOver/OutEvents
-            pass
+            #print "Scene emitting hover event. items:", self.items(ev.scenePos())
+            self.sigSceneHoverEvent.emit(self.items(ev.scenePos()))
         
         else:
             if self.mouseGrabberItem() is None:
@@ -129,22 +132,18 @@
                         ev.accept()
                 
     def mouseReleaseEvent(self, ev):
-        print 'sceneRelease'
+        #print 'sceneRelease'
         if self.mouseGrabberItem() is None:
-<<<<<<< HEAD
-            print "sending click/drag event"
-            if len(self.dragButtons) == 0:
-                cev = [e for e in self.clickEvents if int(e.button()) == int(ev.button())]
-                if self.sendClickEvent(cev[0]):
-=======
+            #print "sending click/drag event"
             if ev.button() in self.dragButtons:
                 if self.sendDragEvent(ev, final=True):
->>>>>>> bf0306c6
+                    #print "sent drag event"
                     ev.accept()
                 self.dragButtons.remove(ev.button())
             else:
                 cev = [e for e in self.clickEvents if int(e.button()) == int(ev.button())]
                 if self.sendClickEvent(cev[0]):
+                    print "sent click event"
                     ev.accept()
                 self.clickEvents.remove(cev[0])
                 
@@ -168,16 +167,11 @@
         event = MouseDragEvent(ev, self.clickEvents[0], self.lastDrag, start=init, finish=final)
         print "dragEvent: init=", init, 'final=', final, 'self.dragItem=', self.dragItem
         if init and self.dragItem is None:
-<<<<<<< HEAD
             print "   drag1"
-            for item in self.itemsNearEvent(ev):
-                print "   drag2", item
-                if hasattr(item, 'mouseDragEvent'): 
-=======
             for item in self.itemsNearEvent(event):
-                #print "check item:", item
+                print "check item:", item
                 if hasattr(item, 'mouseDragEvent'):
->>>>>>> bf0306c6
+
                     event.currentItem = item
                     item.mouseDragEvent(event)
                     print 'sent DragEvent to ', item
@@ -195,16 +189,6 @@
             
         
     def sendClickEvent(self, ev):
-<<<<<<< HEAD
-        for item in self.itemsNearEvent(ev):
-            if hasattr(item, 'mouseClickEvent'):
-                ev.currentItem = item
-                item.mouseClickEvent(ev)
-                print 'sent clickEvent to ', item
-                if ev.isAccepted():
-                    break
-        
-=======
         ## if we are in mid-drag, click events may only go to the dragged item.
         if self.dragItem is not None and hasattr(self.dragItem, 'mouseClickEvent'):
             ev.currentItem = self.dragItem
@@ -216,13 +200,17 @@
                 if hasattr(item, 'mouseClickEvent'):
                     ev.currentItem = item
                     item.mouseClickEvent(ev)
+                    print 'sent clickEvent to ', item
                     if ev.isAccepted():
                         break
->>>>>>> bf0306c6
+            if not ev.isAccepted() and ev.button() == QtCore.Qt.RightButton: ## context menu event
+                print "Scene emitting contextMenuEvent"
+                self.sigSceneContextMenuEvent.emit(ev)
+                
         return ev.isAccepted()
         
     def items(self, *args):
-        print 'args:', args
+        #print 'args:', args
         items = QtGui.QGraphicsScene.items(self, *args)
         ## PyQt bug: items() returns a list of QGraphicsItem instances. If the item is subclassed from QGraphicsObject,
         ## then the object returned will be different than the actual item that was originally added to the scene
@@ -233,7 +221,7 @@
                 i2 = GraphicsScene._addressCache.get(addr, i)
                 #print i, "==>", i2
                 items2.append(i2)
-        print 'items:', items
+        #print 'items:', items
         return items2
 
     def itemAt(self, *args):
@@ -268,12 +256,18 @@
         #self.searchRect.setRect(rgn)
 
         #for item in self.items(point, selMode, sortOrder, tr):
-            #seen.add(item)
+            ##seen.add(item)
+            #print item
+            #print item.mapToScene(item.shape()).contains(point)
             #yield item
         #print x
         for item in self.items(rgn, selMode, sortOrder, tr):
             #if item not in seen:
-            print 'yeilding item:', item
+            shape = item.mapToScene(item.shape())
+            if not (shape.contains(rgn) or shape.intersects(rgn)):
+                continue
+
+            #print 'yeilding item:', item
             yield item
         
     def getViewWidget(self, widget):
