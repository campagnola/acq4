--- conflicted
+++ resolved
@@ -183,11 +183,7 @@
     def restoreState(self, state):
         self._state['pos'] = Vector(state.get('pos', (0.,0.,0.)))
         scale = state.get('scale', (1.,1.,1.))
-<<<<<<< HEAD
-        scale = scale + (1.,) * (3-len(scale))
-=======
         scale = tuple(scale) + (1.,) * (3-len(scale))
->>>>>>> 47b3ee30
         self._state['scale'] = Vector(scale)
         self._state['angle'] = state.get('angle', 0.)
         self._state['axis'] = state.get('axis', (0, 0, 1))
@@ -205,17 +201,11 @@
         
     def matrix(self, nd=3):
         if nd == 3:
-<<<<<<< HEAD
             return np.array(self.copyDataTo()).reshape(4,4)
         elif nd == 2:
             m = np.array(self.copyDataTo()).reshape(4,4)
-=======
-            return np.array(self.copyDataTo())
-        elif nd == 2:
-            m = np.array(self.copyDataTo())
->>>>>>> 47b3ee30
             m[2] = m[3]
-            m[:,2] = n[:,3]
+            m[:,2] = m[:,3]
             return m[:3,:3]
         else:
             raise Exception("Argument 'nd' must be 2 or 3")
