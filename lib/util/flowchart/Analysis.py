--- conflicted
+++ resolved
@@ -66,126 +66,6 @@
         
         tau = waveform.infoCopy(-1).get('expDeconvolveTau', None)
         dt = waveform.xvals(0)[1] - waveform.xvals(0)[0]
-<<<<<<< HEAD
-        output = np.empty(len(events), dtype=dtype + [
-            ('fitAmplitude', float), 
-            ('fitTime', float),
-            ('fitRiseTau', float), 
-            ('fitDecayTau', float), 
-            ('fitTimeToPeak', float),
-            ('fitError', float),
-            ('fitFractionalError', float),
-            ('fitLengthOverDecay', float),
-        ])
-        
-        offset = 0 ## not all input events will produce output events; offset keeps track of the difference.
-        
-        for i in range(len(events)):
-            start = events[i]['time']
-            sliceLen = 50e-3
-            if i+1 < len(events):
-                nextStart = events[i+1]['time']
-                sliceLen = min(sliceLen, nextStart-start)
-                    
-            guessLen = events[i]['len']*dt
-            
-            if tau is None:
-                tau = waveform._info[-1].get('expDeconvolveTau', None)
-            if tau is not None:
-                guessLen += tau*2.
-            
-            sliceLen = min(guessLen*3., sliceLen)
-            
-            eventData = waveform['Time':start:start+sliceLen]
-            times = eventData.xvals(0)
-            if len(times) < 4:  ## PSP fit requires at least 4 points; skip this one
-                offset += 1
-                continue
-            
-            ## reconvolve this chunk of the signal if it was previously deconvolved
-            if tau is not None:
-                eventData = functions.expReconvolve(eventData, tau=tau)
-
-            ## Make guesses as to the shape of the event
-            mx = eventData.max()
-            mn = eventData.min()
-            if mx > -mn:
-                peakVal = mx
-            else:
-                peakVal = mn
-            guessAmp = peakVal * 2  ## fit converges more reliably if we start too large
-            guessRise = guessLen/4.
-            guessDecay = guessLen/2.
-            guessStart = times[0]
-                
-            ## guess how large the event is
-            ## we're trying to measure the size of the event at 1/3 peak value
-            
-            #print "Event", i, times[0]
-            #print "   amp:", guessAmp
-            
-            zc = functions.zeroCrossingEvents(eventData - (peakVal/3.))
-            
-            ## eliminate events going the wrong direction
-            if len(zc) > 0:
-                if guessAmp > 0:
-                    zc = zc[zc['peak']>0]
-                else:
-                    zc = zc[zc['peak']<0]
-            #print zc    
-            ## measure properties for the largest event
-            if len(zc) > 0:
-                if guessAmp > 0:
-                    zcInd = np.argmax(zc['sum']) ## the largest event in this clip
-                else:
-                    zcInd = np.argmin(zc['sum']) ## the largest event in this clip
-                zcEv = zc[zcInd]
-                #guessLen = dt*zc[zcInd]['len']
-                guessRise = .1e-3 #dt*zcEv['len'] * 0.2
-                guessDecay = dt*zcEv['len'] * 0.8 
-                guessStart = times[0] + dt*zcEv['index'] - guessRise*3.
-                
-                ## cull down the data set if possible
-                cullLen = zcEv['index'] + zcEv['len']*3
-                if len(eventData) > cullLen:
-                    eventData = eventData[:cullLen]
-                    times = times[:cullLen]
-                    
-            #print "===== event %d: %f =====" % (i, events[i]['time'])
-            #print zc
-            #print "rise:", guessRise
-            #print 'decay:', guessDecay
-            #if len(zc) == 0:
-                #print "  ---> no zero-crossing events:"
-                #print "  guessAmp:", guessAmp
-                #print eventData - (guessAmp/3.)
-                
-            ## fitting to exponential rise * decay
-            ## parameters are [amplitude, x-offset, rise tau, fall tau]
-            guess = [guessAmp, guessStart, guessRise, guessDecay]
-            #guess = [amp, times[0], guessLen/4., guessLen/2.]  ## careful! 
-            bounds = [
-                sorted((guessAmp * 0.1, guessAmp)),
-                sorted((guessStart-guessRise*2, guessStart+guessRise*2)), 
-                sorted((dt*0.5, guessDecay)),
-                sorted((dt*0.5, guessDecay * 50.))
-            ]
-            yVals = eventData.view(np.ndarray)
-            
-            fit = functions.fitPsp(times, yVals, guess=guess, bounds=bounds)
-            
-            computed = functions.pspFunc(fit, times)
-            peakTime = functions.pspMaxTime(fit[2], fit[3])
-            diff = (yVals - computed)
-            err = (diff**2).sum()
-            fracError = diff.std() / computed.std()
-            lengthOverDecay = (times[-1] - fit[1]) / fit[3]  # ratio of (length of data that was fit : decay constant)
-            output[i-offset] = tuple(events[i]) + tuple(fit) + (peakTime, err, fracError, lengthOverDecay)
-            #output['fitTime'] += output['time']
-                
-            #print fit
-            #self.events.append(eventData)
-=======
         opts = {
             'dt': dt, 'tau': tau, 'multiFit': self.ctrls['multiFit'].isChecked(),
             'waveform': waveform.view(np.ndarray),
@@ -231,7 +111,6 @@
                 xVals.extend(output['xVals'])
                 yVals.extend(output['yVals'])
             output = np.concatenate(data)
->>>>>>> 813c375d
             
         for i in range(len(indexes)):            
             if display and self.plot.isConnected():
