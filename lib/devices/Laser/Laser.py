--- conflicted
+++ resolved
@@ -139,7 +139,7 @@
         self.scope.sigObjectiveChanged.connect(self.objectiveChanged)
         
         
-        manager.declareInterface(name, ['laser'], self)
+        #manager.declareInterface(name, ['laser'], self)
         
         
     def configDir(self):
@@ -481,12 +481,11 @@
                 return powerOn, powerOk
             else:
                 logMsg("No laser pulse detected by power indicator '%s' while measuring Laser.outputPower()" % powerInd[0], msgType='error')
-<<<<<<< HEAD
-=======
+
                 self.setParam(currentPower=0.0)
                 self.updateSamplePower()
                 return 0.0, False
->>>>>>> 5d82139b
+
             
         ## return the power specified in the config file if there's no powerIndicator
         else:
