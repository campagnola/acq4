# -*- coding: utf-8 -*-
from lib.modules.ProtocolRunner.analysisModules import AnalysisModule
from lib.Manager import getManager
from PyQt4 import QtCore, QtGui
from imagingTemplate import Ui_Form
import numpy as np
import pyqtgraph as pg
import functions as fn
import metaarray




class ImagingModule(AnalysisModule):
    def __init__(self, *args):
        AnalysisModule.__init__(self, *args)
        self.ui = Ui_Form()
        self.ui.setupUi(self)
        self.postGuiInit()
        self.man = getManager()
        #self.image=pg.ImageView()
        #self.ui.histogram.setImageItem(self.image)
        #self.ui.histogram.autoHistogramRange()
        #self.ui.plotWidget.addItem(self.image)
        #self.ui.plotWidget.setLabel('bottom', 'Time', 's')
        #self.ui.plotWidget.setLabel('left', 'Distance', 'm')
        #self.ui.plotWidget.register('ImagingPlot')
        self.ui.alphaSlider.valueChanged.connect(self.imageAlphaAdjust)        
        self.img = None  ## image shown in camera module

        self.ui.scannerComboBox.setTypes('scanner')
        self.ui.detectorComboBox.setTypes('daqChannelGroup')
                
    def quit(self):
        AnalysisModule.quit(self)
        
    def protocolStarted(self, *args):
        pass
    
    def protocolFinished(self):
        pass
        
    def newFrame(self, frame):
        """
        Called when protocol is finished (truly completes, no errors/abort)
        frame contains all of the data returned from all devices
        """
        imageDownSample = self.ui.downSampling.value() # this is the "image" downsample,
        # get the downsample for the daq. This is far more complicated than it should be...
        finfo = frame['result'][self.detectorDevice()]["Channel":'Input']
        info = finfo.infoCopy()
        #if 'downsampling' in info[1]['DAQ']['Input'].keys():
            #daqDownSample = info[1]['DAQ']['Input']['downsampling']
        #else:
            #daqDownSample = 1
        daqDownSample = info[1]['DAQ']['Input'].get('downsampling', 1)
        if daqDownSample != 1:
            raise HelpfulException("Set downsampling in DAQ to 1!")
        # get the data and the command used on the scanner
        pmtdata = frame['result'][self.detectorDevice()]["Channel":'Input'].asarray()
        t = frame['result'][self.detectorDevice()].xvals('Time')
        dt = t[1]-t[0]
        progs = frame['cmd'][self.scannerDevice()]['program']
        if len(progs) == 0:
            self.image.setImage(np.zeros((1,1)))
            return
        prog = progs[0]
        nscans = prog['nScans']
        limits = prog['points']
        dist = (pg.Point(limits[0])-pg.Point(limits[1])).length()
        startT = prog['startTime']
        endT = prog['endTime']
        
<<<<<<< HEAD
        #if prog['type'] == 'lineScan':
            #totSamps = prog['samplesPerScan']+prog['samplesPerPause']
            #imageData = pmtdata[prog['startStopIndices'][0]:prog['startStopIndices'][0]+nscans*totSamps]
            #imageData=imageData.reshape(nscans, totSamps)
            #imageData = imageData[:,0:prog['samplesPerScan']] # trim off the pause data
            #if imageDownSample > 1:
                #imageData = fn.downsample(imageData, imageDownSample, axis=1)
            #self.image.setImage(imageData)
            #self.image.setRect(QtCore.QRectF(startT, 0.0, endT-startT, dist ))
            #self.ui.plotWidget.autoRange()
            #self.ui.histogram.imageChanged(autoLevel=True)
            #storeFlag = frame['cmd']['protocol']['storeData'] # get flag 
            #print "before StoreFlag and storeflag is:", storeFlag
            #if storeFlag:
                #dirhandle = frame['cmd']['protocol']['storageDir'] # grab directory
                #self.info={'detector': self.detectorDevice(), 'scanner': self.scannerDevice(), 'indices': prog['startStopIndices'], 
                           #'samplesPerScan': prog['samplesPerScan'], 'nscans': prog['nScans'], 
                           #'scanPointList': prog['scanPointList'],
                           #'positions': prog['points'],
                           #'downSample': imageDownSample, 'daqDownSample': daqDownSample}

                #info = [dict(name='Time', units='s', values=t[prog['startStopIndices'][0]:prog['startStopIndices'][1]:prog['samplesPerScan']]),
                        #dict(name='Distance'), self.info]
                #print imageData.shape
                #print prog
                #print 'startstop[0]: ', prog['startStopIndices'][0]
                #print 'startstop[1]: ', prog['startStopIndices'][1]
                #print 'samplesperscan: ', prog['samplesPerScan']
                #print info
                ## there is an error here that I haven't fixed. Use multilinescane until I do. 
                #ma = metaarray.MetaArray(imageData, info=info)
                #print 'I am writing imaging.ma for a simple line scan'
                #dirhandle.writeFile(ma, 'Imaging.ma')

        if prog['type'] == 'multipleLineScan': # try treagin the same... 
=======
        if prog['type'] == 'lineScan':
            totSamps = prog['samplesPerScan']+prog['samplesPerPause']
            imageData = pmtdata[prog['startStopIndices'][0]:prog['startStopIndices'][0]+nscans*totSamps]
            imageData=imageData.reshape(nscans, totSamps)
            imageData = imageData[:,0:prog['samplesPerScan']] # trim off the pause data
            if imageDownSample > 1:
                imageData = fn.downsample(imageData, imageDownSample, axis=1)
            self.ui.plotWidget.setImage(imageData)
            self.ui.plotWidget.getView().setAspectLocked(False)
            self.ui.plotWidget.imageItem.setRect(QtCore.QRectF(startT, 0.0, endT-startT, dist ))
            self.ui.plotWidget.autoRange()
            #self.ui.histogram.imageChanged(autoLevel=True)
            storeFlag = frame['cmd']['protocol']['storeData'] # get flag 
            print "before StoreFlag and storeflag is:", storeFlag
            if storeFlag:
                dirhandle = frame['cmd']['protocol']['storageDir'] # grab directory
                self.info={'detector': self.detectorDevice(), 'scanner': self.scannerDevice(), 'indices': prog['startStopIndices'], 
                           'samplesPerScan': prog['samplesPerScan'], 'nscans': prog['nScans'], 
                           'scanPointList': prog['scanPointList'],
                           'positions': prog['points'],
                           'downSample': imageDownSample, 'daqDownSample': daqDownSample}

                info = [dict(name='Time', units='s', values=t[prog['startStopIndices'][0]:prog['startStopIndices'][1]-prog['samplesPerScan']:prog['samplesPerScan']]),
                        dict(name='Distance'), self.info]
                print 'imageData.shape: ', imageData.shape
                print 'prog: ', prog
                print 'startstop[0]: ', prog['startStopIndices'][0]
                print 'startstop[1]: ', prog['startStopIndices'][1]
                print 'samplesperscan: ', prog['samplesPerScan']
                print 'info: ', info
                # there is an error here that I haven't fixed. Use multilinescan until I do. 
                ma = metaarray.MetaArray(imageData, info=info)
                print 'I am writing imaging.ma for a simple line scan'
                dirhandle.writeFile(ma, 'Imaging.ma')

        if prog['type'] == 'multipleLineScan': 
>>>>>>> 8bce0965
            totSamps = int(np.sum(prog['scanPointList'])) # samples per scan, before downsampling
            imageData = pmtdata[prog['startStopIndices'][0]:prog['startStopIndices'][0]+int((nscans*totSamps))].copy()           
            #print imageData.shape
            #print nscans
            #print totSamps
            #print prog['samplesPerPause']
            imageData = imageData.reshape(nscans, totSamps)
            csum = np.cumsum(prog['scanPointList'])
            for i in xrange(0, len(csum), 2):
                    imageData[:,csum[i]:csum[i+1]] = 0

            #imageData = imageData[:,0:prog['samplesPerScan']] # trim off the pause data
            imageData = fn.downsample(imageData, imageDownSample, axis=1)
            self.ui.plotWidget.setImage(imageData)
            self.ui.plotWidget.getView().setAspectLocked(False)
            self.ui.plotWidget.imageItem.setRect(QtCore.QRectF(startT, 0.0, totSamps*dt*nscans, dist ))
            self.ui.plotWidget.autoRange()
            #self.ui.histogram.imageChanged(autoLevel=True)
            storeFlag = frame['cmd']['protocol']['storeData'] # get flag 
           # print "before StoreFlag and storeflag is:", storeFlag
           # print frame['cmd']
<<<<<<< HEAD
=======
           # print prog['points']
>>>>>>> 8bce0965
            if storeFlag:
                dirhandle = frame['cmd']['protocol']['storageDir'] # grab directory
                self.info={'detector': self.detectorDevice(), 'scanner': self.scannerDevice(), 'indices': prog['startStopIndices'], 
                           'scanPointList': prog['scanPointList'], 'nscans': prog['nScans'], 
                           'positions': prog['points'],
                           'downSample': imageDownSample, 'daqDownSample': daqDownSample}
                #print 'totSamps: ', totSamps
                #print 'prog[startstop..]: ', prog['startStopIndices']
<<<<<<< HEAD
                info = [dict(name='Time', units='s', values=t[prog['startStopIndices'][0]:prog['startStopIndices'][1]-int(totSamps):int(totSamps)]), dict(name='Distance'), self.info]
=======
                info = [dict(name='Time', units='s', 
                             values=t[prog['startStopIndices'][0]:prog['startStopIndices'][1]-int(totSamps):int(totSamps)]), 
                        dict(name='Distance'), self.info]
            #    print info
>>>>>>> 8bce0965
                ma = metaarray.MetaArray(imageData, info=info)
                print 'I am writing imaging.ma for a multiple line scan'
                dirhandle.writeFile(ma, 'Imaging.ma')
                #raise Exception()

        if prog['type'] == 'rectScan':
            #samplesPerScan = int((prog['startStopIndices'][1]-prog['startStopIndices'][0])/prog['nScans'])
            samplesPerScan = prog['imageSize'][0]*prog['imageSize'][1]
            getManager().data = prog, pmtdata
            imageData = pmtdata[prog['startStopIndices'][0]:prog['startStopIndices'][0] + nscans*samplesPerScan]
#            imageData=imageData.reshape(samplesPerScan, nscans)
            imageData=imageData.reshape(nscans, prog['imageSize'][1], prog['imageSize'][0])
            imageData = imageData.transpose(0,2,1)
            # imageData = fn.downsample(imageData, imageDownSample, axis=0)
            self.ui.plotWidget.setImage(imageData)
            pts = prog['points']
            floatpoints =[ (float(x[0]), float(x[1])) for x in pts]
            width  = (pts[1] -pts[0]).length() # width is x in M
            height = (pts[2]- pts[0]).length() # heigh in M
            self.ui.plotWidget.getView().setAspectLocked(True)
            self.ui.plotWidget.imageItem.setRect(QtCore.QRectF(0., 0., width, height))
            self.ui.plotWidget.autoRange()
           # self.ui.histogram.imageChanged(autoLevel=True)
            #print 'rectscan - nscans, samplesperscan: ', prog['nScans'], samplesPerScan
            sd = self.pr.getDevice(self.scannerDevice())
            camMod = sd.cameraModule().window()
            if self.img is not None:
                camMod.removeItem(self.img)
                self.img = None
            self.img = pg.ImageItem(imageData.mean(axis=0))
            camMod.addItem(self.img)
            w = imageData.shape[1]
            h = imageData.shape[2]
            localPts = map(pg.Vector, [[0,0], [w,0], [0,h], [0,0,1]]) # w and h of data of image in pixels.
            globalPts = prog['points'] # sort of. - 
            m = pg.solve3DTransform(localPts, map(pg.Vector, globalPts+[[0,0,1]]))
            m[:,2] = m[:,3]
            m[2] = m[3]
            m[2,2] = 1
            tr = QtGui.QTransform(*m[:3,:3].transpose().reshape(9))
            self.img.setTransform(tr)
<<<<<<< HEAD
            if storeFlag:
                dirhandle = frame['cmd']['protocol']['storageDir'] # grab directory
                self.info={'detector': self.detectorDevice(), 'scanner': self.scannerDevice(), 'indices': prog['startStopIndices'], 
                           'samplesPerScan': prog['samplesPerScan'], 'nscans': prog['nScans'], 
                           'positions': prog['points'],
                           'downSample': imageDownSample}
                #print dict
                # to line below, add x, y for the camera (look at camera video output)
                info = [dict(name='Time', units='s', values=t[prog['startStopIndices'][0]:prog['startStopIndices'][1]:prog['samplesPerScan']]), 
                        dict(name='Distance'), self.info]
                ma = metaarray.MetaArray(imageData, info=info)
                # do everyting except write...
#                dirhandle.writeFile(ma, 'Imaging.ma')
=======
            storeFlag = frame['cmd']['protocol']['storeData'] # get flag 
           # print 'srttransform: ', pg.SRTTransform3D(tr)
            if storeFlag:
                dirhandle = frame['cmd']['protocol']['storageDir'] # grab directory
                self.info={'detector': self.detectorDevice(), 'scanner': self.scannerDevice(), 'indices': prog['startStopIndices'], 
                           'samplesPerScan': samplesPerScan, 'nscans': prog['nScans'], 
                           'positions': floatpoints, # prog['points'],
                           'downSample': imageDownSample,
                           'transform': pg.SRTTransform3D(tr),
                           }
                           
                # to line below, add x, y for the camera (look at camera video output)
                info = [dict(name='Time', units='s', 
                             values=t[prog['startStopIndices'][0]:prog['startStopIndices'][0]+nscans*samplesPerScan:samplesPerScan]), 
                        dict(name='Distance'), self.info]
                print self.info
                print info
                ma = metaarray.MetaArray(imageData, info=info)
                
                dirhandle.writeFile(ma, 'Imaging.ma')
>>>>>>> 8bce0965
        
        
    def imageAlphaAdjust(self):
        if self.img is None:
            return
        alpha = self.ui.alphaSlider.value()
        self.img.setImage(opacity=float(alpha/100.))
        
        
    def detectorDevice(self):
        return str(self.ui.detectorComboBox.currentText())
        
    def scannerDevice(self):
        return str(self.ui.scannerComboBox.currentText())
        
        

        <|MERGE_RESOLUTION|>--- conflicted
+++ resolved
@@ -71,43 +71,6 @@
         startT = prog['startTime']
         endT = prog['endTime']
         
-<<<<<<< HEAD
-        #if prog['type'] == 'lineScan':
-            #totSamps = prog['samplesPerScan']+prog['samplesPerPause']
-            #imageData = pmtdata[prog['startStopIndices'][0]:prog['startStopIndices'][0]+nscans*totSamps]
-            #imageData=imageData.reshape(nscans, totSamps)
-            #imageData = imageData[:,0:prog['samplesPerScan']] # trim off the pause data
-            #if imageDownSample > 1:
-                #imageData = fn.downsample(imageData, imageDownSample, axis=1)
-            #self.image.setImage(imageData)
-            #self.image.setRect(QtCore.QRectF(startT, 0.0, endT-startT, dist ))
-            #self.ui.plotWidget.autoRange()
-            #self.ui.histogram.imageChanged(autoLevel=True)
-            #storeFlag = frame['cmd']['protocol']['storeData'] # get flag 
-            #print "before StoreFlag and storeflag is:", storeFlag
-            #if storeFlag:
-                #dirhandle = frame['cmd']['protocol']['storageDir'] # grab directory
-                #self.info={'detector': self.detectorDevice(), 'scanner': self.scannerDevice(), 'indices': prog['startStopIndices'], 
-                           #'samplesPerScan': prog['samplesPerScan'], 'nscans': prog['nScans'], 
-                           #'scanPointList': prog['scanPointList'],
-                           #'positions': prog['points'],
-                           #'downSample': imageDownSample, 'daqDownSample': daqDownSample}
-
-                #info = [dict(name='Time', units='s', values=t[prog['startStopIndices'][0]:prog['startStopIndices'][1]:prog['samplesPerScan']]),
-                        #dict(name='Distance'), self.info]
-                #print imageData.shape
-                #print prog
-                #print 'startstop[0]: ', prog['startStopIndices'][0]
-                #print 'startstop[1]: ', prog['startStopIndices'][1]
-                #print 'samplesperscan: ', prog['samplesPerScan']
-                #print info
-                ## there is an error here that I haven't fixed. Use multilinescane until I do. 
-                #ma = metaarray.MetaArray(imageData, info=info)
-                #print 'I am writing imaging.ma for a simple line scan'
-                #dirhandle.writeFile(ma, 'Imaging.ma')
-
-        if prog['type'] == 'multipleLineScan': # try treagin the same... 
-=======
         if prog['type'] == 'lineScan':
             totSamps = prog['samplesPerScan']+prog['samplesPerPause']
             imageData = pmtdata[prog['startStopIndices'][0]:prog['startStopIndices'][0]+nscans*totSamps]
@@ -144,7 +107,6 @@
                 dirhandle.writeFile(ma, 'Imaging.ma')
 
         if prog['type'] == 'multipleLineScan': 
->>>>>>> 8bce0965
             totSamps = int(np.sum(prog['scanPointList'])) # samples per scan, before downsampling
             imageData = pmtdata[prog['startStopIndices'][0]:prog['startStopIndices'][0]+int((nscans*totSamps))].copy()           
             #print imageData.shape
@@ -166,10 +128,7 @@
             storeFlag = frame['cmd']['protocol']['storeData'] # get flag 
            # print "before StoreFlag and storeflag is:", storeFlag
            # print frame['cmd']
-<<<<<<< HEAD
-=======
            # print prog['points']
->>>>>>> 8bce0965
             if storeFlag:
                 dirhandle = frame['cmd']['protocol']['storageDir'] # grab directory
                 self.info={'detector': self.detectorDevice(), 'scanner': self.scannerDevice(), 'indices': prog['startStopIndices'], 
@@ -178,14 +137,10 @@
                            'downSample': imageDownSample, 'daqDownSample': daqDownSample}
                 #print 'totSamps: ', totSamps
                 #print 'prog[startstop..]: ', prog['startStopIndices']
-<<<<<<< HEAD
-                info = [dict(name='Time', units='s', values=t[prog['startStopIndices'][0]:prog['startStopIndices'][1]-int(totSamps):int(totSamps)]), dict(name='Distance'), self.info]
-=======
                 info = [dict(name='Time', units='s', 
                              values=t[prog['startStopIndices'][0]:prog['startStopIndices'][1]-int(totSamps):int(totSamps)]), 
                         dict(name='Distance'), self.info]
             #    print info
->>>>>>> 8bce0965
                 ma = metaarray.MetaArray(imageData, info=info)
                 print 'I am writing imaging.ma for a multiple line scan'
                 dirhandle.writeFile(ma, 'Imaging.ma')
@@ -227,21 +182,6 @@
             m[2,2] = 1
             tr = QtGui.QTransform(*m[:3,:3].transpose().reshape(9))
             self.img.setTransform(tr)
-<<<<<<< HEAD
-            if storeFlag:
-                dirhandle = frame['cmd']['protocol']['storageDir'] # grab directory
-                self.info={'detector': self.detectorDevice(), 'scanner': self.scannerDevice(), 'indices': prog['startStopIndices'], 
-                           'samplesPerScan': prog['samplesPerScan'], 'nscans': prog['nScans'], 
-                           'positions': prog['points'],
-                           'downSample': imageDownSample}
-                #print dict
-                # to line below, add x, y for the camera (look at camera video output)
-                info = [dict(name='Time', units='s', values=t[prog['startStopIndices'][0]:prog['startStopIndices'][1]:prog['samplesPerScan']]), 
-                        dict(name='Distance'), self.info]
-                ma = metaarray.MetaArray(imageData, info=info)
-                # do everyting except write...
-#                dirhandle.writeFile(ma, 'Imaging.ma')
-=======
             storeFlag = frame['cmd']['protocol']['storeData'] # get flag 
            # print 'srttransform: ', pg.SRTTransform3D(tr)
             if storeFlag:
@@ -262,7 +202,6 @@
                 ma = metaarray.MetaArray(imageData, info=info)
                 
                 dirhandle.writeFile(ma, 'Imaging.ma')
->>>>>>> 8bce0965
         
         
     def imageAlphaAdjust(self):
