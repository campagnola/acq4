--- conflicted
+++ resolved
@@ -13,7 +13,15 @@
 from advancedTypes import OrderedDict
 import atexit
 modDir = os.path.dirname(__file__)
-p = CParser(os.path.join(modDir, "QCamApi.h"), cache=os.path.join(modDir, 'QCamApi.h.cache'), macros={'_WIN32': '', '__int64': ('long long')})
+sdkDir = r"C:\Program Files\QImaging\SDK\Headers"
+
+## check for installed SDK, fall back to local header copies
+if os.path.isdir(sdkDir):
+    headerDir = sdkDir
+else:
+    headerDir = modDir
+print headerDir
+p = CParser(os.path.join(headerDir, "QCamApi.h"), cache=os.path.join(modDir, 'QCamApi.h.cache'), macros={'_WIN32': '', '__int64': ('long long')})
 if sys.platform == 'darwin':
     dll = cdll.LoadLibrary('/Library/Frameworks/QCam.framework/QCam')
 else:
@@ -135,20 +143,9 @@
 
     def quit(self):
         print "quit() called from QCamDriverClass."
-<<<<<<< HEAD
-        for c in self.cams:
-            self.cams[c].quit()
-        print "Returned from quit() in QCamCameraClass. About to release driver...."
-        a = self.call(lib.ReleaseDriver, self.cams[0].handle) ###what if we don't open the camera?
-        #a = self.call(lib.ReleaseDriver, lib.Handle())
-        print "ReleaseDriver called. Result:", a()
-=======
-        print lib.ReleaseDriver.name, lib.ReleaseDriver.sig
         for c in self.cams:
             self.cams[c].quit()
         self.call(lib.ReleaseDriver) ###what if we don't open the camera?
-
->>>>>>> 9de19f5c
         
 class QCameraClass:
     def __init__(self, name, driver):
@@ -257,23 +254,11 @@
         self.quit()
     
     def quit(self):
-<<<<<<< HEAD
-        print "   quit() called from QCamCameraClass."
-        a = self.call(lib.Abort, self.handle)
-        print "   abort called. Result:", a()
-        a = self.call(lib.SetStreaming, self.handle, 0)
-        print "   setStreaming called. Result:", a()
-        a = self.call(lib.CloseCamera, self.handle)
-        print "   CloseCamera called. Result:", a()
-=======
-        print "quit() called from QCamCameraClass. self.isOpen: ", self.isOpen
         if not self.isOpen:
             return
         self.call(lib.Abort, self.handle)
         self.call(lib.SetStreaming, self.handle, 0)
         self.call(lib.CloseCamera, self.handle)
->>>>>>> 9de19f5c
-        self.isOpen = False
         
     def translateToCamera(self, arg):
         return self.userToCameraDict.get(arg, arg)
@@ -782,15 +767,8 @@
             print "stop() 1"
             self.stopSignal = True
             print "stop() 2, self.stopSignal:", self.stopSignal
-<<<<<<< HEAD
-            a = self.call(lib.Abort, self.handle)
-            print "stop() 3", a()
-        print "Mutex released from qcam.stop()"
-=======
         a = self.call(lib.Abort, self.handle)
         print "stop() 3", a()
-            
->>>>>>> 9de19f5c
         #self.mutex.unlock()
 
     def lastFrame(self):
