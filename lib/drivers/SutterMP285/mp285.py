--- conflicted
+++ resolved
@@ -28,10 +28,7 @@
         self.sp = serial.Serial(int(self.port), baudrate=self.baud, bytesize=serial.EIGHTBITS)
         self._scale = None
         time.sleep(1.0)  ## Give devices a moment to chill after opening the serial line.
-<<<<<<< HEAD
         self.setSpeed(777) ## may be required to be sure Sutter is behaving (voodoo...)
-=======
->>>>>>> a3eef072
         self.read()
 
     def getPos(self, scaled=True):
@@ -55,21 +52,13 @@
         It returns an estimated position even while the ROE is in use. 
         (if getPos() is called while the ROE is in use, the MP285 will very likely crash.)
         """
-<<<<<<< HEAD
         self.clearBuffer() 
         # self.readPacket(block=False)
         self.write('p')  # talks to Arduino only.
         packet = self.readPacket(expect=12, timeout=2.0)
+
         if len(packet) != 12:
             raise Exception("Sutter MP285: getImmediatePos: bad position packet: <%s> (%d)" % (repr(packet),len(packet)))
-     
-=======
-        self.write('p')  
-        packet = self.readPacket(expect=12); 
-        if len(packet) != 12:
-            raise Exception("Sutter MP285: bad position packet: '%s' (%d)" % (repr(packet),len(packet)))
-        
->>>>>>> a3eef072
         pos = [packet[:4], packet[4:8], packet[8:12]]
         pos = [struct.unpack('=l', x)[0] for x in pos]
         scale = self.scale()
